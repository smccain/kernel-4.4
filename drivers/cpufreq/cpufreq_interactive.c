--- conflicted
+++ resolved
@@ -128,7 +128,6 @@
 #define DEFAULT_TIMER_SLACK (4 * DEFAULT_TIMER_RATE)
 	int timer_slack_val;
 
-<<<<<<< HEAD
 	bool io_is_busy;
 
 	/* Consider IO as busy if consecutive IOs are above this value. */
@@ -141,8 +140,6 @@
 	unsigned int boost_factor;
 };
 
-=======
->>>>>>> 38881ff5
 /* For cases where we have single governor instance for system */
 static struct cpufreq_interactive_tunables *common_tunables;
 
@@ -1273,10 +1270,6 @@
 		policy->governor_data = tunables;
 		if (!have_governor_per_policy())
 			common_tunables = tunables;
-<<<<<<< HEAD
-=======
-		}
->>>>>>> 38881ff5
 
 		rc = sysfs_create_group(get_governor_parent_kobj(policy),
 				get_sysfs_attr());
@@ -1284,10 +1277,6 @@
 			policy->governor_data = NULL;
 			if (!have_governor_per_policy())
 				common_tunables = NULL;
-<<<<<<< HEAD
-=======
-			}
->>>>>>> 38881ff5
 			return rc;
 		}
 
@@ -1310,10 +1299,6 @@
 			sysfs_remove_group(get_governor_parent_kobj(policy),
 					get_sysfs_attr());
 
-<<<<<<< HEAD
-=======
-			kfree(tunables);
->>>>>>> 38881ff5
 			common_tunables = NULL;
 		}
 
