--- conflicted
+++ resolved
@@ -558,11 +558,8 @@
 	else
 		dev_dbg(&tz->device, "last_temperature=%d, current_temperature=%d\n",
 			tz->last_temperature, tz->temperature);
-<<<<<<< HEAD
 
 	return 0;
-=======
->>>>>>> 8c9aef03
 }
 
 static void thermal_zone_device_reset(struct thermal_zone_device *tz)
