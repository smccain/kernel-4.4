--- conflicted
+++ resolved
@@ -2245,21 +2245,12 @@
 	trace_regulator_disable(rdev_get_name(rdev));
 
 	if (rdev->ena_pin) {
-<<<<<<< HEAD
-		ret = regulator_ena_gpio_ctrl(rdev, false);
-		if (ret < 0) {
-			rdev_err(rdev, "gpio_cntrl failed: %d\n", ret);
-			return ret;
-		}
-		rdev->ena_gpio_state = 0;
-=======
 		if (rdev->ena_gpio_state) {
 			ret = regulator_ena_gpio_ctrl(rdev, false);
 			if (ret < 0)
 				return ret;
 			rdev->ena_gpio_state = 0;
 		}
->>>>>>> f154a14e
 
 	} else if (rdev->desc->ops->disable) {
 		ret = rdev->desc->ops->disable(rdev);
