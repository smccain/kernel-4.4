--- conflicted
+++ resolved
@@ -146,19 +146,7 @@
  */
 static void regulator_lock_supply(struct regulator_dev *rdev)
 {
-<<<<<<< HEAD
-	struct regulator *supply;
-	__maybe_unused int i = 0;
-
-	while (1) {
-		mutex_lock_nested(&rdev->mutex, i++);
-		supply = rdev->supply;
-
-		if (!rdev->supply)
-			return;
-=======
 	int i;
->>>>>>> 8c9aef03
 
 	for (i = 0; rdev->supply; rdev = rdev_get_supply(rdev), i++)
 		mutex_lock_nested(&rdev->mutex, i);
