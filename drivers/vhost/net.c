/* Copyright (C) 2009 Red Hat, Inc.
 * Author: Michael S. Tsirkin <mst@redhat.com>
 *
 * This work is licensed under the terms of the GNU GPL, version 2.
 *
 * virtio-net server in host kernel.
 */

#include <linux/compat.h>
#include <linux/eventfd.h>
#include <linux/vhost.h>
#include <linux/virtio_net.h>
#include <linux/mmu_context.h>
#include <linux/miscdevice.h>
#include <linux/module.h>
#include <linux/mutex.h>
#include <linux/workqueue.h>
#include <linux/rcupdate.h>
#include <linux/file.h>
#include <linux/slab.h>

#include <linux/net.h>
#include <linux/if_packet.h>
#include <linux/if_arp.h>
#include <linux/if_tun.h>
#include <linux/if_macvlan.h>

#include <net/sock.h>

#include "vhost.h"

/* Max number of bytes transferred before requeueing the job.
 * Using this limit prevents one virtqueue from starving others. */
#define VHOST_NET_WEIGHT 0x80000

enum {
	VHOST_NET_VQ_RX = 0,
	VHOST_NET_VQ_TX = 1,
	VHOST_NET_VQ_MAX = 2,
};

enum vhost_net_poll_state {
	VHOST_NET_POLL_DISABLED = 0,
	VHOST_NET_POLL_STARTED = 1,
	VHOST_NET_POLL_STOPPED = 2,
};

struct vhost_net {
	struct vhost_dev dev;
	struct vhost_virtqueue vqs[VHOST_NET_VQ_MAX];
	struct vhost_poll poll[VHOST_NET_VQ_MAX];
	/* Tells us whether we are polling a socket for TX.
	 * We only do this when socket buffer fills up.
	 * Protected by tx vq lock. */
	enum vhost_net_poll_state tx_poll_state;
};

/* Pop first len bytes from iovec. Return number of segments used. */
static int move_iovec_hdr(struct iovec *from, struct iovec *to,
			  size_t len, int iov_count)
{
	int seg = 0;
	size_t size;
	while (len && seg < iov_count) {
		size = min(from->iov_len, len);
		to->iov_base = from->iov_base;
		to->iov_len = size;
		from->iov_len -= size;
		from->iov_base += size;
		len -= size;
		++from;
		++to;
		++seg;
	}
	return seg;
}

/* Caller must have TX VQ lock */
static void tx_poll_stop(struct vhost_net *net)
{
	if (likely(net->tx_poll_state != VHOST_NET_POLL_STARTED))
		return;
	vhost_poll_stop(net->poll + VHOST_NET_VQ_TX);
	net->tx_poll_state = VHOST_NET_POLL_STOPPED;
}

/* Caller must have TX VQ lock */
static void tx_poll_start(struct vhost_net *net, struct socket *sock)
{
	if (unlikely(net->tx_poll_state != VHOST_NET_POLL_STOPPED))
		return;
	vhost_poll_start(net->poll + VHOST_NET_VQ_TX, sock->file);
	net->tx_poll_state = VHOST_NET_POLL_STARTED;
}

/* Expects to be always run from workqueue - which acts as
 * read-size critical section for our kind of RCU. */
static void handle_tx(struct vhost_net *net)
{
	struct vhost_virtqueue *vq = &net->dev.vqs[VHOST_NET_VQ_TX];
	unsigned out, in, s;
	int head;
	struct msghdr msg = {
		.msg_name = NULL,
		.msg_namelen = 0,
		.msg_control = NULL,
		.msg_controllen = 0,
		.msg_iov = vq->iov,
		.msg_flags = MSG_DONTWAIT,
	};
	size_t len, total_len = 0;
	int err, wmem;
	size_t hdr_size;
	struct socket *sock = rcu_dereference(vq->private_data);
	if (!sock)
		return;

	wmem = atomic_read(&sock->sk->sk_wmem_alloc);
	if (wmem >= sock->sk->sk_sndbuf) {
		mutex_lock(&vq->mutex);
		tx_poll_start(net, sock);
		mutex_unlock(&vq->mutex);
		return;
	}

	use_mm(net->dev.mm);
	mutex_lock(&vq->mutex);
	vhost_disable_notify(vq);

	if (wmem < sock->sk->sk_sndbuf / 2)
		tx_poll_stop(net);
	hdr_size = vq->hdr_size;

	for (;;) {
		head = vhost_get_vq_desc(&net->dev, vq, vq->iov,
					 ARRAY_SIZE(vq->iov),
					 &out, &in,
					 NULL, NULL);
		/* On error, stop handling until the next kick. */
		if (unlikely(head < 0))
			break;
		/* Nothing new?  Wait for eventfd to tell us they refilled. */
		if (head == vq->num) {
			wmem = atomic_read(&sock->sk->sk_wmem_alloc);
			if (wmem >= sock->sk->sk_sndbuf * 3 / 4) {
				tx_poll_start(net, sock);
				set_bit(SOCK_ASYNC_NOSPACE, &sock->flags);
				break;
			}
			if (unlikely(vhost_enable_notify(vq))) {
				vhost_disable_notify(vq);
				continue;
			}
			break;
		}
		if (in) {
			vq_err(vq, "Unexpected descriptor format for TX: "
			       "out %d, int %d\n", out, in);
			break;
		}
		/* Skip header. TODO: support TSO. */
		s = move_iovec_hdr(vq->iov, vq->hdr, hdr_size, out);
		msg.msg_iovlen = out;
		len = iov_length(vq->iov, out);
		/* Sanity check */
		if (!len) {
			vq_err(vq, "Unexpected header len for TX: "
			       "%zd expected %zd\n",
			       iov_length(vq->hdr, s), hdr_size);
			break;
		}
		/* TODO: Check specific error and bomb out unless ENOBUFS? */
		err = sock->ops->sendmsg(NULL, sock, &msg, len);
		if (unlikely(err < 0)) {
			vhost_discard_vq_desc(vq);
			tx_poll_start(net, sock);
			break;
		}
		if (err != len)
			pr_debug("Truncated TX packet: "
				 " len %d != %zd\n", err, len);
		vhost_add_used_and_signal(&net->dev, vq, head, 0);
		total_len += len;
		if (unlikely(total_len >= VHOST_NET_WEIGHT)) {
			vhost_poll_queue(&vq->poll);
			break;
		}
	}

	mutex_unlock(&vq->mutex);
	unuse_mm(net->dev.mm);
}

/* Expects to be always run from workqueue - which acts as
 * read-size critical section for our kind of RCU. */
static void handle_rx(struct vhost_net *net)
{
	struct vhost_virtqueue *vq = &net->dev.vqs[VHOST_NET_VQ_RX];
	unsigned out, in, log, s;
	int head;
	struct vhost_log *vq_log;
	struct msghdr msg = {
		.msg_name = NULL,
		.msg_namelen = 0,
		.msg_control = NULL, /* FIXME: get and handle RX aux data. */
		.msg_controllen = 0,
		.msg_iov = vq->iov,
		.msg_flags = MSG_DONTWAIT,
	};

	struct virtio_net_hdr hdr = {
		.flags = 0,
		.gso_type = VIRTIO_NET_HDR_GSO_NONE
	};

	size_t len, total_len = 0;
	int err;
	size_t hdr_size;
	struct socket *sock = rcu_dereference(vq->private_data);
	if (!sock || skb_queue_empty(&sock->sk->sk_receive_queue))
		return;

	use_mm(net->dev.mm);
	mutex_lock(&vq->mutex);
	vhost_disable_notify(vq);
	hdr_size = vq->hdr_size;

	vq_log = unlikely(vhost_has_feature(&net->dev, VHOST_F_LOG_ALL)) ?
		vq->log : NULL;

	for (;;) {
		head = vhost_get_vq_desc(&net->dev, vq, vq->iov,
					 ARRAY_SIZE(vq->iov),
					 &out, &in,
					 vq_log, &log);
		/* On error, stop handling until the next kick. */
		if (unlikely(head < 0))
			break;
		/* OK, now we need to know about added descriptors. */
		if (head == vq->num) {
			if (unlikely(vhost_enable_notify(vq))) {
				/* They have slipped one in as we were
				 * doing that: check again. */
				vhost_disable_notify(vq);
				continue;
			}
			/* Nothing new?  Wait for eventfd to tell us
			 * they refilled. */
			break;
		}
		/* We don't need to be notified again. */
		if (out) {
			vq_err(vq, "Unexpected descriptor format for RX: "
			       "out %d, int %d\n",
			       out, in);
			break;
		}
		/* Skip header. TODO: support TSO/mergeable rx buffers. */
		s = move_iovec_hdr(vq->iov, vq->hdr, hdr_size, in);
		msg.msg_iovlen = in;
		len = iov_length(vq->iov, in);
		/* Sanity check */
		if (!len) {
			vq_err(vq, "Unexpected header len for RX: "
			       "%zd expected %zd\n",
			       iov_length(vq->hdr, s), hdr_size);
			break;
		}
		err = sock->ops->recvmsg(NULL, sock, &msg,
					 len, MSG_DONTWAIT | MSG_TRUNC);
		/* TODO: Check specific error and bomb out unless EAGAIN? */
		if (err < 0) {
			vhost_discard_vq_desc(vq);
			break;
		}
		/* TODO: Should check and handle checksum. */
		if (err > len) {
			pr_debug("Discarded truncated rx packet: "
				 " len %d > %zd\n", err, len);
			vhost_discard_vq_desc(vq);
			continue;
		}
		len = err;
		err = memcpy_toiovec(vq->hdr, (unsigned char *)&hdr, hdr_size);
		if (err) {
			vq_err(vq, "Unable to write vnet_hdr at addr %p: %d\n",
			       vq->iov->iov_base, err);
			break;
		}
		len += hdr_size;
		vhost_add_used_and_signal(&net->dev, vq, head, len);
		if (unlikely(vq_log))
			vhost_log_write(vq, vq_log, log, len);
		total_len += len;
		if (unlikely(total_len >= VHOST_NET_WEIGHT)) {
			vhost_poll_queue(&vq->poll);
			break;
		}
	}

	mutex_unlock(&vq->mutex);
	unuse_mm(net->dev.mm);
}

static void handle_tx_kick(struct work_struct *work)
{
	struct vhost_virtqueue *vq;
	struct vhost_net *net;
	vq = container_of(work, struct vhost_virtqueue, poll.work);
	net = container_of(vq->dev, struct vhost_net, dev);
	handle_tx(net);
}

static void handle_rx_kick(struct work_struct *work)
{
	struct vhost_virtqueue *vq;
	struct vhost_net *net;
	vq = container_of(work, struct vhost_virtqueue, poll.work);
	net = container_of(vq->dev, struct vhost_net, dev);
	handle_rx(net);
}

static void handle_tx_net(struct work_struct *work)
{
	struct vhost_net *net;
	net = container_of(work, struct vhost_net, poll[VHOST_NET_VQ_TX].work);
	handle_tx(net);
}

static void handle_rx_net(struct work_struct *work)
{
	struct vhost_net *net;
	net = container_of(work, struct vhost_net, poll[VHOST_NET_VQ_RX].work);
	handle_rx(net);
}

static int vhost_net_open(struct inode *inode, struct file *f)
{
	struct vhost_net *n = kmalloc(sizeof *n, GFP_KERNEL);
	int r;
	if (!n)
		return -ENOMEM;
	n->vqs[VHOST_NET_VQ_TX].handle_kick = handle_tx_kick;
	n->vqs[VHOST_NET_VQ_RX].handle_kick = handle_rx_kick;
	r = vhost_dev_init(&n->dev, n->vqs, VHOST_NET_VQ_MAX);
	if (r < 0) {
		kfree(n);
		return r;
	}

	vhost_poll_init(n->poll + VHOST_NET_VQ_TX, handle_tx_net, POLLOUT);
	vhost_poll_init(n->poll + VHOST_NET_VQ_RX, handle_rx_net, POLLIN);
	n->tx_poll_state = VHOST_NET_POLL_DISABLED;

	f->private_data = n;

	return 0;
}

static void vhost_net_disable_vq(struct vhost_net *n,
				 struct vhost_virtqueue *vq)
{
	if (!vq->private_data)
		return;
	if (vq == n->vqs + VHOST_NET_VQ_TX) {
		tx_poll_stop(n);
		n->tx_poll_state = VHOST_NET_POLL_DISABLED;
	} else
		vhost_poll_stop(n->poll + VHOST_NET_VQ_RX);
}

static void vhost_net_enable_vq(struct vhost_net *n,
				struct vhost_virtqueue *vq)
{
	struct socket *sock = vq->private_data;
	if (!sock)
		return;
	if (vq == n->vqs + VHOST_NET_VQ_TX) {
		n->tx_poll_state = VHOST_NET_POLL_STOPPED;
		tx_poll_start(n, sock);
	} else
		vhost_poll_start(n->poll + VHOST_NET_VQ_RX, sock->file);
}

static struct socket *vhost_net_stop_vq(struct vhost_net *n,
					struct vhost_virtqueue *vq)
{
	struct socket *sock;

	mutex_lock(&vq->mutex);
	sock = vq->private_data;
	vhost_net_disable_vq(n, vq);
	rcu_assign_pointer(vq->private_data, NULL);
	mutex_unlock(&vq->mutex);
	return sock;
}

static void vhost_net_stop(struct vhost_net *n, struct socket **tx_sock,
			   struct socket **rx_sock)
{
	*tx_sock = vhost_net_stop_vq(n, n->vqs + VHOST_NET_VQ_TX);
	*rx_sock = vhost_net_stop_vq(n, n->vqs + VHOST_NET_VQ_RX);
}

static void vhost_net_flush_vq(struct vhost_net *n, int index)
{
	vhost_poll_flush(n->poll + index);
	vhost_poll_flush(&n->dev.vqs[index].poll);
}

static void vhost_net_flush(struct vhost_net *n)
{
	vhost_net_flush_vq(n, VHOST_NET_VQ_TX);
	vhost_net_flush_vq(n, VHOST_NET_VQ_RX);
}

static int vhost_net_release(struct inode *inode, struct file *f)
{
	struct vhost_net *n = f->private_data;
	struct socket *tx_sock;
	struct socket *rx_sock;

	vhost_net_stop(n, &tx_sock, &rx_sock);
	vhost_net_flush(n);
	vhost_dev_cleanup(&n->dev);
	if (tx_sock)
		fput(tx_sock->file);
	if (rx_sock)
		fput(rx_sock->file);
	/* We do an extra flush before freeing memory,
	 * since jobs can re-queue themselves. */
	vhost_net_flush(n);
	kfree(n);
	return 0;
}

static struct socket *get_raw_socket(int fd)
{
	struct {
		struct sockaddr_ll sa;
		char  buf[MAX_ADDR_LEN];
	} uaddr;
	int uaddr_len = sizeof uaddr, r;
	struct socket *sock = sockfd_lookup(fd, &r);
	if (!sock)
		return ERR_PTR(-ENOTSOCK);

	/* Parameter checking */
	if (sock->sk->sk_type != SOCK_RAW) {
		r = -ESOCKTNOSUPPORT;
		goto err;
	}

	r = sock->ops->getname(sock, (struct sockaddr *)&uaddr.sa,
			       &uaddr_len, 0);
	if (r)
		goto err;

	if (uaddr.sa.sll_family != AF_PACKET) {
		r = -EPFNOSUPPORT;
		goto err;
	}
	return sock;
err:
	fput(sock->file);
	return ERR_PTR(r);
}

static struct socket *get_tap_socket(int fd)
{
	struct file *file = fget(fd);
	struct socket *sock;
	if (!file)
		return ERR_PTR(-EBADF);
	sock = tun_get_socket(file);
	if (!IS_ERR(sock))
		return sock;
	sock = macvtap_get_socket(file);
	if (IS_ERR(sock))
		fput(file);
	return sock;
}

static struct socket *get_socket(int fd)
{
	struct socket *sock;
	/* special case to disable backend */
	if (fd == -1)
		return NULL;
	sock = get_raw_socket(fd);
	if (!IS_ERR(sock))
		return sock;
	sock = get_tap_socket(fd);
	if (!IS_ERR(sock))
		return sock;
	return ERR_PTR(-ENOTSOCK);
}

static long vhost_net_set_backend(struct vhost_net *n, unsigned index, int fd)
{
	struct socket *sock, *oldsock;
	struct vhost_virtqueue *vq;
	int r;

	mutex_lock(&n->dev.mutex);
	r = vhost_dev_check_owner(&n->dev);
	if (r)
		goto err;

	if (index >= VHOST_NET_VQ_MAX) {
		r = -ENOBUFS;
		goto err;
	}
	vq = n->vqs + index;
	mutex_lock(&vq->mutex);

	/* Verify that ring has been setup correctly. */
	if (!vhost_vq_access_ok(vq)) {
		r = -EFAULT;
		goto err_vq;
	}
	sock = get_socket(fd);
	if (IS_ERR(sock)) {
		r = PTR_ERR(sock);
		goto err_vq;
	}

	/* start polling new socket */
	oldsock = vq->private_data;
	if (sock != oldsock){
                vhost_net_disable_vq(n, vq);
                rcu_assign_pointer(vq->private_data, sock);
                vhost_net_enable_vq(n, vq);
	}

<<<<<<< HEAD
=======
	vhost_net_disable_vq(n, vq);
	rcu_assign_pointer(vq->private_data, sock);
	vhost_net_enable_vq(n, vq);
done:
	mutex_unlock(&vq->mutex);

>>>>>>> 573201f3
	if (oldsock) {
		vhost_net_flush_vq(n, index);
		fput(oldsock->file);
	}

	mutex_unlock(&n->dev.mutex);
	return 0;

err_vq:
	mutex_unlock(&vq->mutex);
err:
	mutex_unlock(&n->dev.mutex);
	return r;
}

static long vhost_net_reset_owner(struct vhost_net *n)
{
	struct socket *tx_sock = NULL;
	struct socket *rx_sock = NULL;
	long err;
	mutex_lock(&n->dev.mutex);
	err = vhost_dev_check_owner(&n->dev);
	if (err)
		goto done;
	vhost_net_stop(n, &tx_sock, &rx_sock);
	vhost_net_flush(n);
	err = vhost_dev_reset_owner(&n->dev);
done:
	mutex_unlock(&n->dev.mutex);
	if (tx_sock)
		fput(tx_sock->file);
	if (rx_sock)
		fput(rx_sock->file);
	return err;
}

static int vhost_net_set_features(struct vhost_net *n, u64 features)
{
	size_t hdr_size = features & (1 << VHOST_NET_F_VIRTIO_NET_HDR) ?
		sizeof(struct virtio_net_hdr) : 0;
	int i;
	mutex_lock(&n->dev.mutex);
	if ((features & (1 << VHOST_F_LOG_ALL)) &&
	    !vhost_log_access_ok(&n->dev)) {
		mutex_unlock(&n->dev.mutex);
		return -EFAULT;
	}
	n->dev.acked_features = features;
	smp_wmb();
	for (i = 0; i < VHOST_NET_VQ_MAX; ++i) {
		mutex_lock(&n->vqs[i].mutex);
		n->vqs[i].hdr_size = hdr_size;
		mutex_unlock(&n->vqs[i].mutex);
	}
	vhost_net_flush(n);
	mutex_unlock(&n->dev.mutex);
	return 0;
}

static long vhost_net_ioctl(struct file *f, unsigned int ioctl,
			    unsigned long arg)
{
	struct vhost_net *n = f->private_data;
	void __user *argp = (void __user *)arg;
	u64 __user *featurep = argp;
	struct vhost_vring_file backend;
	u64 features;
	int r;
	switch (ioctl) {
	case VHOST_NET_SET_BACKEND:
		if (copy_from_user(&backend, argp, sizeof backend))
			return -EFAULT;
		return vhost_net_set_backend(n, backend.index, backend.fd);
	case VHOST_GET_FEATURES:
		features = VHOST_FEATURES;
		if (copy_to_user(featurep, &features, sizeof features))
			return -EFAULT;
		return 0;
	case VHOST_SET_FEATURES:
		if (copy_from_user(&features, featurep, sizeof features))
			return -EFAULT;
		if (features & ~VHOST_FEATURES)
			return -EOPNOTSUPP;
		return vhost_net_set_features(n, features);
	case VHOST_RESET_OWNER:
		return vhost_net_reset_owner(n);
	default:
		mutex_lock(&n->dev.mutex);
		r = vhost_dev_ioctl(&n->dev, ioctl, arg);
		vhost_net_flush(n);
		mutex_unlock(&n->dev.mutex);
		return r;
	}
}

#ifdef CONFIG_COMPAT
static long vhost_net_compat_ioctl(struct file *f, unsigned int ioctl,
				   unsigned long arg)
{
	return vhost_net_ioctl(f, ioctl, (unsigned long)compat_ptr(arg));
}
#endif

static const struct file_operations vhost_net_fops = {
	.owner          = THIS_MODULE,
	.release        = vhost_net_release,
	.unlocked_ioctl = vhost_net_ioctl,
#ifdef CONFIG_COMPAT
	.compat_ioctl   = vhost_net_compat_ioctl,
#endif
	.open           = vhost_net_open,
};

static struct miscdevice vhost_net_misc = {
	VHOST_NET_MINOR,
	"vhost-net",
	&vhost_net_fops,
};

static int vhost_net_init(void)
{
	int r = vhost_init();
	if (r)
		goto err_init;
	r = misc_register(&vhost_net_misc);
	if (r)
		goto err_reg;
	return 0;
err_reg:
	vhost_cleanup();
err_init:
	return r;

}
module_init(vhost_net_init);

static void vhost_net_exit(void)
{
	misc_deregister(&vhost_net_misc);
	vhost_cleanup();
}
module_exit(vhost_net_exit);

MODULE_VERSION("0.0.1");
MODULE_LICENSE("GPL v2");
MODULE_AUTHOR("Michael S. Tsirkin");
MODULE_DESCRIPTION("Host kernel accelerator for virtio net");<|MERGE_RESOLUTION|>--- conflicted
+++ resolved
@@ -527,21 +527,15 @@
 
 	/* start polling new socket */
 	oldsock = vq->private_data;
-	if (sock != oldsock){
+	if (sock != oldsock) {
                 vhost_net_disable_vq(n, vq);
                 rcu_assign_pointer(vq->private_data, sock);
                 vhost_net_enable_vq(n, vq);
 	}
 
-<<<<<<< HEAD
-=======
-	vhost_net_disable_vq(n, vq);
-	rcu_assign_pointer(vq->private_data, sock);
-	vhost_net_enable_vq(n, vq);
 done:
 	mutex_unlock(&vq->mutex);
 
->>>>>>> 573201f3
 	if (oldsock) {
 		vhost_net_flush_vq(n, index);
 		fput(oldsock->file);
