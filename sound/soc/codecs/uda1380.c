--- conflicted
+++ resolved
@@ -582,23 +582,21 @@
 static struct snd_soc_dai_ops uda1380_dai_ops = {
 	.hw_params	= uda1380_pcm_hw_params,
 	.shutdown	= uda1380_pcm_shutdown,
-	.prepare	= uda1380_pcm_prepare,
-	.digital_mute	= uda1380_mute,
+	.trigger	= uda1380_trigger,
 	.set_fmt	= uda1380_set_dai_fmt_both,
 };
 
 static struct snd_soc_dai_ops uda1380_dai_ops_playback = {
 	.hw_params	= uda1380_pcm_hw_params,
 	.shutdown	= uda1380_pcm_shutdown,
-	.prepare	= uda1380_pcm_prepare,
-	.digital_mute	= uda1380_mute,
+	.trigger	= uda1380_trigger,
 	.set_fmt	= uda1380_set_dai_fmt_playback,
 };
 
 static struct snd_soc_dai_ops uda1380_dai_ops_capture = {
 	.hw_params	= uda1380_pcm_hw_params,
 	.shutdown	= uda1380_pcm_shutdown,
-	.prepare	= uda1380_pcm_prepare,
+	.trigger	= uda1380_trigger,
 	.set_fmt	= uda1380_set_dai_fmt_capture,
 };
 
@@ -617,16 +615,7 @@
 		.channels_max = 2,
 		.rates = UDA1380_RATES,
 		.formats = SNDRV_PCM_FMTBIT_S16_LE,},
-<<<<<<< HEAD
-	.ops = {
-		.trigger = uda1380_trigger,
-		.hw_params = uda1380_pcm_hw_params,
-		.shutdown = uda1380_pcm_shutdown,
-		.set_fmt = uda1380_set_dai_fmt_both,
-	},
-=======
 	.ops = &uda1380_dai_ops,
->>>>>>> 6335d055
 },
 { /* playback only - dual interface */
 	.name = "UDA1380",
@@ -637,16 +626,7 @@
 		.rates = UDA1380_RATES,
 		.formats = SNDRV_PCM_FMTBIT_S16_LE,
 	},
-<<<<<<< HEAD
-	.ops = {
-		.trigger = uda1380_trigger,
-		.hw_params = uda1380_pcm_hw_params,
-		.shutdown = uda1380_pcm_shutdown,
-		.set_fmt = uda1380_set_dai_fmt_playback,
-	},
-=======
 	.ops = &uda1380_dai_ops_playback,
->>>>>>> 6335d055
 },
 { /* capture only - dual interface*/
 	.name = "UDA1380",
@@ -657,16 +637,7 @@
 		.rates = UDA1380_RATES,
 		.formats = SNDRV_PCM_FMTBIT_S16_LE,
 	},
-<<<<<<< HEAD
-	.ops = {
-		.trigger = uda1380_trigger,
-		.hw_params = uda1380_pcm_hw_params,
-		.shutdown = uda1380_pcm_shutdown,
-		.set_fmt = uda1380_set_dai_fmt_capture,
-	},
-=======
 	.ops = &uda1380_dai_ops_capture,
->>>>>>> 6335d055
 },
 };
 EXPORT_SYMBOL_GPL(uda1380_dai);
