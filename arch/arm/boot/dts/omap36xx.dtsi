/*
 * Device Tree Source for OMAP3 SoC
 *
 * Copyright (C) 2012 Texas Instruments Incorporated - http://www.ti.com/
 *
 * This file is licensed under the terms of the GNU General Public License
 * version 2.  This program is licensed "as is" without any warranty of any
 * kind, whether express or implied.
 */

#include <dt-bindings/media/omap3-isp.h>

#include "omap3.dtsi"

/ {
	aliases {
		serial3 = &uart4;
	};

	cpus {
		/* OMAP3630/OMAP37xx 'standard device' variants OPP50 to OPP130 */
		cpu@0 {
			operating-points = <
				/* kHz    uV */
				300000  1012500
				600000  1200000
				800000  1325000
			>;
			clock-latency = <300000>; /* From legacy driver */
		};
	};

	ocp {
		uart4: serial@49042000 {
			compatible = "ti,omap3-uart";
			reg = <0x49042000 0x400>;
			interrupts = <80>;
			dmas = <&sdma 81 &sdma 82>;
			dma-names = "tx", "rx";
			ti,hwmods = "uart4";
			clock-frequency = <48000000>;
		};

		abb_mpu_iva: regulator-abb-mpu {
			compatible = "ti,abb-v1";
			regulator-name = "abb_mpu_iva";
			#address-cell = <0>;
			#size-cells = <0>;
			reg = <0x483072f0 0x8>, <0x48306818 0x4>;
			reg-names = "base-address", "int-address";
			ti,tranxdone-status-mask = <0x4000000>;
			clocks = <&sys_ck>;
			ti,settling-time = <30>;
			ti,clock-cycles = <8>;
			ti,abb_info = <
			/*uV		ABB	efuse	rbb_m	fbb_m	vset_m*/
			1012500		0	0	0	0	0
			1200000		0	0	0	0	0
			1325000		0	0	0	0	0
			1375000		1	0	0	0	0
			>;
		};

		omap3_pmx_core2: pinmux@480025a0 {
			compatible = "ti,omap3-padconf", "pinctrl-single";
			reg = <0x480025a0 0x5c>;
			#address-cells = <1>;
			#size-cells = <0>;
			#interrupt-cells = <1>;
			interrupt-controller;
			pinctrl-single,register-width = <16>;
			pinctrl-single,function-mask = <0xff1f>;
		};

		isp: isp@480bc000 {
			compatible = "ti,omap3-isp";
			reg = <0x480bc000 0x12fc
			       0x480bd800 0x0600>;
			interrupts = <24>;
			iommus = <&mmu_isp>;
<<<<<<< HEAD
			syscon = <&omap3_scm_general 0x2f0>;
=======
			syscon = <&scm_conf 0x2f0>;
>>>>>>> 48c10785
			ti,phy-type = <OMAP3ISP_PHY_TYPE_CSIPHY>;
			#clock-cells = <1>;
			ports {
				#address-cells = <1>;
				#size-cells = <0>;
			};
		};
	};
};

/* OMAP3630 needs dss_96m_fck for VENC */
&venc {
	clocks = <&dss_tv_fck>, <&dss_96m_fck>;
	clock-names = "fck", "tv_dac_clk";
};

&ssi {
	status = "ok";

	clocks = <&ssi_ssr_fck>,
		 <&ssi_sst_fck>,
		 <&ssi_ick>;
	clock-names = "ssi_ssr_fck",
		      "ssi_sst_fck",
		      "ssi_ick";
};

/include/ "omap34xx-omap36xx-clocks.dtsi"
/include/ "omap36xx-omap3430es2plus-clocks.dtsi"
/include/ "omap36xx-am35xx-omap3430es2plus-clocks.dtsi"
/include/ "omap36xx-clocks.dtsi"<|MERGE_RESOLUTION|>--- conflicted
+++ resolved
@@ -78,11 +78,7 @@
 			       0x480bd800 0x0600>;
 			interrupts = <24>;
 			iommus = <&mmu_isp>;
-<<<<<<< HEAD
-			syscon = <&omap3_scm_general 0x2f0>;
-=======
 			syscon = <&scm_conf 0x2f0>;
->>>>>>> 48c10785
 			ti,phy-type = <OMAP3ISP_PHY_TYPE_CSIPHY>;
 			#clock-cells = <1>;
 			ports {
