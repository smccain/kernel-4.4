--- conflicted
+++ resolved
@@ -81,13 +81,9 @@
 unsigned int compat_elf_hwcap2 __read_mostly;
 #endif
 
-<<<<<<< HEAD
-static const char *cpu_name;
-=======
 #ifdef CONFIG_ARM64_MACH_FRAMEWORK
 const struct machine_desc *machine_desc __initdata;
 #endif
->>>>>>> 3dba3c79
 phys_addr_t __fdt_pointer __initdata;
 
 /*
@@ -328,9 +324,6 @@
 			cpu_relax();
 	}
 
-<<<<<<< HEAD
-	dump_stack_set_arch_desc("%s (DT)", of_flat_dt_get_machine_name());
-=======
 #ifdef CONFIG_ARM64_MACH_FRAMEWORK
 	dt_root = of_get_flat_dt_root();
 
@@ -366,7 +359,6 @@
 #ifdef CONFIG_ARM64_MACH_FRAMEWORK
 	return mdesc_best;
 #endif
->>>>>>> 3dba3c79
 }
 
 /*
@@ -564,10 +556,6 @@
 };
 #endif /* CONFIG_COMPAT */
 
-<<<<<<< HEAD
-static int c_show(struct seq_file *m, void *v)
-{
-=======
 static void denver_show(struct seq_file *m)
 {
 	u32 aidr;
@@ -578,7 +566,6 @@
 
 static int c_show(struct seq_file *m, void *v)
 {
->>>>>>> 3dba3c79
 	int i, j;
 
 	for_each_online_cpu(i) {
