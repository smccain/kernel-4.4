/*
 * Record and handle CPU attributes.
 *
 * Copyright (C) 2014 ARM Ltd.
 * This program is free software; you can redistribute it and/or modify
 * it under the terms of the GNU General Public License version 2 as
 * published by the Free Software Foundation.
 *
 * This program is distributed in the hope that it will be useful,
 * but WITHOUT ANY WARRANTY; without even the implied warranty of
 * MERCHANTABILITY or FITNESS FOR A PARTICULAR PURPOSE.  See the
 * GNU General Public License for more details.
 *
 * You should have received a copy of the GNU General Public License
 * along with this program.  If not, see <http://www.gnu.org/licenses/>.
 */
#include <asm/arch_timer.h>
#include <asm/cachetype.h>
#include <asm/cpu.h>
#include <asm/cputype.h>
#include <asm/cpufeature.h>

#include <linux/bitops.h>
#include <linux/bug.h>
#include <linux/compat.h>
#include <linux/elf.h>
#include <linux/init.h>
#include <linux/kernel.h>
#include <linux/personality.h>
#include <linux/preempt.h>
#include <linux/printk.h>
#include <linux/seq_file.h>
#include <linux/sched.h>
#include <linux/smp.h>
#include <linux/delay.h>

/*
 * In case the boot CPU is hotpluggable, we record its initial state and
 * current state separately. Certain system registers may contain different
 * values depending on configuration at or after reset.
 */
DEFINE_PER_CPU(struct cpuinfo_arm64, cpu_data);
EXPORT_PER_CPU_SYMBOL(cpu_data);
static struct cpuinfo_arm64 boot_cpu_data;

static char *icache_policy_str[] = {
	[ICACHE_POLICY_RESERVED] = "RESERVED/UNKNOWN",
	[ICACHE_POLICY_AIVIVT] = "AIVIVT",
	[ICACHE_POLICY_VIPT] = "VIPT",
	[ICACHE_POLICY_PIPT] = "PIPT",
};

unsigned long __icache_flags;

static const char *const hwcap_str[] = {
	"fp",
	"asimd",
	"evtstrm",
	"aes",
	"pmull",
	"sha1",
	"sha2",
	"crc32",
	"atomics",
	NULL
};

#ifdef CONFIG_COMPAT
static const char *const compat_hwcap_str[] = {
	"swp",
	"half",
	"thumb",
	"26bit",
	"fastmult",
	"fpa",
	"vfp",
	"edsp",
	"java",
	"iwmmxt",
	"crunch",
	"thumbee",
	"neon",
	"vfpv3",
	"vfpv3d16",
	"tls",
	"vfpv4",
	"idiva",
	"idivt",
	"vfpd32",
	"lpae",
	"evtstrm",
	NULL
};

static const char *const compat_hwcap2_str[] = {
	"aes",
	"pmull",
	"sha1",
	"sha2",
	"crc32",
	NULL
};
#endif /* CONFIG_COMPAT */

static int c_show(struct seq_file *m, void *v)
{
	int i, j;
	bool compat = personality(current->personality) == PER_LINUX32;

	for_each_online_cpu(i) {
		struct cpuinfo_arm64 *cpuinfo = &per_cpu(cpu_data, i);
		u32 midr = cpuinfo->reg_midr;

		/*
		 * glibc reads /proc/cpuinfo to determine the number of
		 * online processors, looking for lines beginning with
		 * "processor".  Give glibc what it expects.
		 */
		seq_printf(m, "processor\t: %d\n", i);
<<<<<<< HEAD
		seq_printf(m, "model name\t: ARMv8 Processor rev %d (%s)\n",
			   MIDR_REVISION(midr), COMPAT_ELF_PLATFORM);
=======
		if (compat)
			seq_printf(m, "model name\t: ARMv8 Processor rev %d (%s)\n",
				   MIDR_REVISION(midr), COMPAT_ELF_PLATFORM);
>>>>>>> 572bff2e

		seq_printf(m, "BogoMIPS\t: %lu.%02lu\n",
			   loops_per_jiffy / (500000UL/HZ),
			   loops_per_jiffy / (5000UL/HZ) % 100);

		/*
		 * Dump out the common processor features in a single line.
		 * Userspace should read the hwcaps with getauxval(AT_HWCAP)
		 * rather than attempting to parse this, but there's a body of
		 * software which does already (at least for 32-bit).
		 */
		seq_puts(m, "Features\t:");
		if (compat) {
#ifdef CONFIG_COMPAT
			for (j = 0; compat_hwcap_str[j]; j++)
				if (compat_elf_hwcap & (1 << j))
					seq_printf(m, " %s", compat_hwcap_str[j]);

			for (j = 0; compat_hwcap2_str[j]; j++)
				if (compat_elf_hwcap2 & (1 << j))
					seq_printf(m, " %s", compat_hwcap2_str[j]);
#endif /* CONFIG_COMPAT */
		} else {
			for (j = 0; hwcap_str[j]; j++)
				if (elf_hwcap & (1 << j))
					seq_printf(m, " %s", hwcap_str[j]);
		}
		seq_puts(m, "\n");

		seq_printf(m, "CPU implementer\t: 0x%02x\n",
			   MIDR_IMPLEMENTOR(midr));
		seq_printf(m, "CPU architecture: 8\n");
		seq_printf(m, "CPU variant\t: 0x%x\n", MIDR_VARIANT(midr));
		seq_printf(m, "CPU part\t: 0x%03x\n", MIDR_PARTNUM(midr));
		seq_printf(m, "CPU revision\t: %d\n", MIDR_REVISION(midr));
		if (MIDR_IMPLEMENTOR(midr) == ARM_CPU_IMP_NVIDIA)
			seq_printf(m, "MTS version\t: %u\n", cpuinfo->reg_aidr);
		seq_printf(m, "\n");
	}

	return 0;
}

static void *c_start(struct seq_file *m, loff_t *pos)
{
	return *pos < 1 ? (void *)1 : NULL;
}

static void *c_next(struct seq_file *m, void *v, loff_t *pos)
{
	++*pos;
	return NULL;
}

static void c_stop(struct seq_file *m, void *v)
{
}

const struct seq_operations cpuinfo_op = {
	.start	= c_start,
	.next	= c_next,
	.stop	= c_stop,
	.show	= c_show
};

static void cpuinfo_detect_icache_policy(struct cpuinfo_arm64 *info)
{
	unsigned int cpu = smp_processor_id();
	u32 l1ip = CTR_L1IP(info->reg_ctr);

	if (l1ip != ICACHE_POLICY_PIPT) {
		/*
		 * VIPT caches are non-aliasing if the VA always equals the PA
		 * in all bit positions that are covered by the index. This is
		 * the case if the size of a way (# of sets * line size) does
		 * not exceed PAGE_SIZE.
		 */
		u32 waysize = icache_get_numsets() * icache_get_linesize();

		if (l1ip != ICACHE_POLICY_VIPT || waysize > PAGE_SIZE)
			set_bit(ICACHEF_ALIASING, &__icache_flags);
	}
	if (l1ip == ICACHE_POLICY_AIVIVT)
		set_bit(ICACHEF_AIVIVT, &__icache_flags);

	pr_debug("Detected %s I-cache on CPU%d\n", icache_policy_str[l1ip], cpu);
}

static void __cpuinfo_store_cpu(struct cpuinfo_arm64 *info)
{
	info->reg_cntfrq = arch_timer_get_cntfrq();
	info->reg_ctr = read_cpuid_cachetype();
	info->reg_dczid = read_cpuid(DCZID_EL0);
	info->reg_midr = read_cpuid_id();

	info->reg_id_aa64dfr0 = read_cpuid(ID_AA64DFR0_EL1);
	info->reg_id_aa64dfr1 = read_cpuid(ID_AA64DFR1_EL1);
	info->reg_id_aa64isar0 = read_cpuid(ID_AA64ISAR0_EL1);
	info->reg_id_aa64isar1 = read_cpuid(ID_AA64ISAR1_EL1);
	info->reg_id_aa64mmfr0 = read_cpuid(ID_AA64MMFR0_EL1);
	info->reg_id_aa64mmfr1 = read_cpuid(ID_AA64MMFR1_EL1);
	info->reg_id_aa64pfr0 = read_cpuid(ID_AA64PFR0_EL1);
	info->reg_id_aa64pfr1 = read_cpuid(ID_AA64PFR1_EL1);

	info->reg_id_dfr0 = read_cpuid(ID_DFR0_EL1);
	info->reg_id_isar0 = read_cpuid(ID_ISAR0_EL1);
	info->reg_id_isar1 = read_cpuid(ID_ISAR1_EL1);
	info->reg_id_isar2 = read_cpuid(ID_ISAR2_EL1);
	info->reg_id_isar3 = read_cpuid(ID_ISAR3_EL1);
	info->reg_id_isar4 = read_cpuid(ID_ISAR4_EL1);
	info->reg_id_isar5 = read_cpuid(ID_ISAR5_EL1);
	info->reg_id_mmfr0 = read_cpuid(ID_MMFR0_EL1);
	info->reg_id_mmfr1 = read_cpuid(ID_MMFR1_EL1);
	info->reg_id_mmfr2 = read_cpuid(ID_MMFR2_EL1);
	info->reg_id_mmfr3 = read_cpuid(ID_MMFR3_EL1);
	info->reg_id_pfr0 = read_cpuid(ID_PFR0_EL1);
	info->reg_id_pfr1 = read_cpuid(ID_PFR1_EL1);

	info->reg_mvfr0 = read_cpuid(MVFR0_EL1);
	info->reg_mvfr1 = read_cpuid(MVFR1_EL1);
	info->reg_mvfr2 = read_cpuid(MVFR2_EL1);

	cpuinfo_detect_icache_policy(info);

	check_local_cpu_errata();

	/* Denver firmware version */
	if (MIDR_IMPLEMENTOR(info->reg_midr) == ARM_CPU_IMP_NVIDIA)
		asm volatile("mrs %0, AIDR_EL1" : "=r" (info->reg_aidr) : );
}

void cpuinfo_store_cpu(void)
{
	struct cpuinfo_arm64 *info = this_cpu_ptr(&cpu_data);
	__cpuinfo_store_cpu(info);
	update_cpu_features(smp_processor_id(), info, &boot_cpu_data);
}

void __init cpuinfo_store_boot_cpu(void)
{
	struct cpuinfo_arm64 *info = &per_cpu(cpu_data, 0);
	__cpuinfo_store_cpu(info);

	boot_cpu_data = *info;
	init_cpu_features(&boot_cpu_data);
}<|MERGE_RESOLUTION|>--- conflicted
+++ resolved
@@ -117,14 +117,9 @@
 		 * "processor".  Give glibc what it expects.
 		 */
 		seq_printf(m, "processor\t: %d\n", i);
-<<<<<<< HEAD
-		seq_printf(m, "model name\t: ARMv8 Processor rev %d (%s)\n",
-			   MIDR_REVISION(midr), COMPAT_ELF_PLATFORM);
-=======
 		if (compat)
 			seq_printf(m, "model name\t: ARMv8 Processor rev %d (%s)\n",
 				   MIDR_REVISION(midr), COMPAT_ELF_PLATFORM);
->>>>>>> 572bff2e
 
 		seq_printf(m, "BogoMIPS\t: %lu.%02lu\n",
 			   loops_per_jiffy / (500000UL/HZ),
