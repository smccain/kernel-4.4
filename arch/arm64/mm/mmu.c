--- conflicted
+++ resolved
@@ -705,13 +705,10 @@
 	bootmem_init();
 
 
-<<<<<<< HEAD
 	dma_contiguous_remap();
-=======
 	/* Ensure the zero page is visible to the page table walker */
 	dsb(ishst);
 
->>>>>>> 8c9aef03
 	/*
 	 * TTBR0 is only used for the identity mapping at this stage. Make it
 	 * point to zero page to avoid speculatively fetching new entries.
