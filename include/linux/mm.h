--- conflicted
+++ resolved
@@ -2129,10 +2129,7 @@
 #define FOLL_MIGRATION	0x400	/* wait for page to replace migration entry */
 #define FOLL_TRIED	0x800	/* a retry, previous pass started an IO */
 #define FOLL_MLOCK	0x1000	/* lock present pages */
-<<<<<<< HEAD
 #define FOLL_DURABLE	0x2000	/* get the page reference for a long time */
-=======
->>>>>>> 572bff2e
 #define FOLL_COW	0x4000	/* internal GUP flag */
 
 typedef int (*pte_fn_t)(pte_t *pte, pgtable_t token, unsigned long addr,
