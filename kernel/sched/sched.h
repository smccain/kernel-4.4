
#include <linux/sched.h>
#include <linux/sched/sysctl.h>
#include <linux/sched/rt.h>
#include <linux/sched/deadline.h>
#include <linux/mutex.h>
#include <linux/spinlock.h>
#include <linux/stop_machine.h>
#include <linux/irq_work.h>
#include <linux/tick.h>
#include <linux/slab.h>

#include "cpupri.h"
#include "cpudeadline.h"
#include "cpuacct.h"

struct rq;
struct cpuidle_state;

/* task_struct::on_rq states: */
#define TASK_ON_RQ_QUEUED	1
#define TASK_ON_RQ_MIGRATING	2

extern __read_mostly int scheduler_running;

extern unsigned long calc_load_update;
extern atomic_long_t calc_load_tasks;

extern void calc_global_load_tick(struct rq *this_rq);
extern long calc_load_fold_active(struct rq *this_rq);

#ifdef CONFIG_SMP
extern void update_cpu_load_active(struct rq *this_rq);
#else
static inline void update_cpu_load_active(struct rq *this_rq) { }
#endif

/*
 * Helpers for converting nanosecond timing to jiffy resolution
 */
#define NS_TO_JIFFIES(TIME)	((unsigned long)(TIME) / (NSEC_PER_SEC / HZ))

/*
 * Increase resolution of nice-level calculations for 64-bit architectures.
 * The extra resolution improves shares distribution and load balancing of
 * low-weight task groups (eg. nice +19 on an autogroup), deeper taskgroup
 * hierarchies, especially on larger systems. This is not a user-visible change
 * and does not change the user-interface for setting shares/weights.
 *
 * We increase resolution only if we have enough bits to allow this increased
 * resolution (i.e. BITS_PER_LONG > 32). The costs for increasing resolution
 * when BITS_PER_LONG <= 32 are pretty high and the returns do not justify the
 * increased costs.
 */
#if 0 /* BITS_PER_LONG > 32 -- currently broken: it increases power usage under light load  */
# define SCHED_LOAD_RESOLUTION	10
# define scale_load(w)		((w) << SCHED_LOAD_RESOLUTION)
# define scale_load_down(w)	((w) >> SCHED_LOAD_RESOLUTION)
#else
# define SCHED_LOAD_RESOLUTION	0
# define scale_load(w)		(w)
# define scale_load_down(w)	(w)
#endif

#define SCHED_LOAD_SHIFT	(10 + SCHED_LOAD_RESOLUTION)
#define SCHED_LOAD_SCALE	(1L << SCHED_LOAD_SHIFT)

#define NICE_0_LOAD		SCHED_LOAD_SCALE
#define NICE_0_SHIFT		SCHED_LOAD_SHIFT

/*
 * Single value that decides SCHED_DEADLINE internal math precision.
 * 10 -> just above 1us
 * 9  -> just above 0.5us
 */
#define DL_SCALE (10)

/*
 * These are the 'tuning knobs' of the scheduler:
 */

/*
 * single value that denotes runtime == period, ie unlimited time.
 */
#define RUNTIME_INF	((u64)~0ULL)

static inline int idle_policy(int policy)
{
	return policy == SCHED_IDLE;
}
static inline int fair_policy(int policy)
{
	return policy == SCHED_NORMAL || policy == SCHED_BATCH;
}

static inline int rt_policy(int policy)
{
	return policy == SCHED_FIFO || policy == SCHED_RR;
}

static inline int dl_policy(int policy)
{
	return policy == SCHED_DEADLINE;
}
static inline bool valid_policy(int policy)
{
	return idle_policy(policy) || fair_policy(policy) ||
		rt_policy(policy) || dl_policy(policy);
}

static inline int task_has_rt_policy(struct task_struct *p)
{
	return rt_policy(p->policy);
}

static inline int task_has_dl_policy(struct task_struct *p)
{
	return dl_policy(p->policy);
}

/*
 * Tells if entity @a should preempt entity @b.
 */
static inline bool
dl_entity_preempt(struct sched_dl_entity *a, struct sched_dl_entity *b)
{
	return dl_time_before(a->deadline, b->deadline);
}

/*
 * This is the priority-queue data structure of the RT scheduling class:
 */
struct rt_prio_array {
	DECLARE_BITMAP(bitmap, MAX_RT_PRIO+1); /* include 1 bit for delimiter */
	struct list_head queue[MAX_RT_PRIO];
};

struct rt_bandwidth {
	/* nests inside the rq lock: */
	raw_spinlock_t		rt_runtime_lock;
	ktime_t			rt_period;
	u64			rt_runtime;
	struct hrtimer		rt_period_timer;
	unsigned int		rt_period_active;
};

void __dl_clear_params(struct task_struct *p);

/*
 * To keep the bandwidth of -deadline tasks and groups under control
 * we need some place where:
 *  - store the maximum -deadline bandwidth of the system (the group);
 *  - cache the fraction of that bandwidth that is currently allocated.
 *
 * This is all done in the data structure below. It is similar to the
 * one used for RT-throttling (rt_bandwidth), with the main difference
 * that, since here we are only interested in admission control, we
 * do not decrease any runtime while the group "executes", neither we
 * need a timer to replenish it.
 *
 * With respect to SMP, the bandwidth is given on a per-CPU basis,
 * meaning that:
 *  - dl_bw (< 100%) is the bandwidth of the system (group) on each CPU;
 *  - dl_total_bw array contains, in the i-eth element, the currently
 *    allocated bandwidth on the i-eth CPU.
 * Moreover, groups consume bandwidth on each CPU, while tasks only
 * consume bandwidth on the CPU they're running on.
 * Finally, dl_total_bw_cpu is used to cache the index of dl_total_bw
 * that will be shown the next time the proc or cgroup controls will
 * be red. It on its turn can be changed by writing on its own
 * control.
 */
struct dl_bandwidth {
	raw_spinlock_t dl_runtime_lock;
	u64 dl_runtime;
	u64 dl_period;
};

static inline int dl_bandwidth_enabled(void)
{
	return sysctl_sched_rt_runtime >= 0;
}

extern struct dl_bw *dl_bw_of(int i);

struct dl_bw {
	raw_spinlock_t lock;
	u64 bw, total_bw;
};

static inline
void __dl_clear(struct dl_bw *dl_b, u64 tsk_bw)
{
	dl_b->total_bw -= tsk_bw;
}

static inline
void __dl_add(struct dl_bw *dl_b, u64 tsk_bw)
{
	dl_b->total_bw += tsk_bw;
}

static inline
bool __dl_overflow(struct dl_bw *dl_b, int cpus, u64 old_bw, u64 new_bw)
{
	return dl_b->bw != -1 &&
	       dl_b->bw * cpus < dl_b->total_bw - old_bw + new_bw;
}

extern struct mutex sched_domains_mutex;

#ifdef CONFIG_CGROUP_SCHED

#include <linux/cgroup.h>

struct cfs_rq;
struct rt_rq;

extern struct list_head task_groups;

struct cfs_bandwidth {
#ifdef CONFIG_CFS_BANDWIDTH
	raw_spinlock_t lock;
	ktime_t period;
	u64 quota, runtime;
	s64 hierarchical_quota;
	u64 runtime_expires;

	int idle, period_active;
	struct hrtimer period_timer, slack_timer;
	struct list_head throttled_cfs_rq;

	/* statistics */
	int nr_periods, nr_throttled;
	u64 throttled_time;
#endif
};

/* task group related information */
struct task_group {
	struct cgroup_subsys_state css;

#ifdef CONFIG_FAIR_GROUP_SCHED
	/* schedulable entities of this group on each cpu */
	struct sched_entity **se;
	/* runqueue "owned" by this group on each cpu */
	struct cfs_rq **cfs_rq;
	unsigned long shares;

#ifdef	CONFIG_SMP
	atomic_long_t load_avg;
#endif
#endif

#ifdef CONFIG_RT_GROUP_SCHED
	struct sched_rt_entity **rt_se;
	struct rt_rq **rt_rq;

	struct rt_bandwidth rt_bandwidth;
#endif

	struct rcu_head rcu;
	struct list_head list;

	struct task_group *parent;
	struct list_head siblings;
	struct list_head children;

#ifdef CONFIG_SCHED_AUTOGROUP
	struct autogroup *autogroup;
#endif

	struct cfs_bandwidth cfs_bandwidth;
};

#ifdef CONFIG_FAIR_GROUP_SCHED
#define ROOT_TASK_GROUP_LOAD	NICE_0_LOAD

/*
 * A weight of 0 or 1 can cause arithmetics problems.
 * A weight of a cfs_rq is the sum of weights of which entities
 * are queued on this cfs_rq, so a weight of a entity should not be
 * too large, so as the shares value of a task group.
 * (The default weight is 1024 - so there's no practical
 *  limitation from this.)
 */
#define MIN_SHARES	(1UL <<  1)
#define MAX_SHARES	(1UL << 18)
#endif

typedef int (*tg_visitor)(struct task_group *, void *);

extern int walk_tg_tree_from(struct task_group *from,
			     tg_visitor down, tg_visitor up, void *data);

/*
 * Iterate the full tree, calling @down when first entering a node and @up when
 * leaving it for the final time.
 *
 * Caller must hold rcu_lock or sufficient equivalent.
 */
static inline int walk_tg_tree(tg_visitor down, tg_visitor up, void *data)
{
	return walk_tg_tree_from(&root_task_group, down, up, data);
}

extern int tg_nop(struct task_group *tg, void *data);

extern void free_fair_sched_group(struct task_group *tg);
extern int alloc_fair_sched_group(struct task_group *tg, struct task_group *parent);
extern void unregister_fair_sched_group(struct task_group *tg, int cpu);
extern void init_tg_cfs_entry(struct task_group *tg, struct cfs_rq *cfs_rq,
			struct sched_entity *se, int cpu,
			struct sched_entity *parent);
extern void init_cfs_bandwidth(struct cfs_bandwidth *cfs_b);
extern int sched_group_set_shares(struct task_group *tg, unsigned long shares);

extern void __refill_cfs_bandwidth_runtime(struct cfs_bandwidth *cfs_b);
extern void start_cfs_bandwidth(struct cfs_bandwidth *cfs_b);
extern void unthrottle_cfs_rq(struct cfs_rq *cfs_rq);

extern void free_rt_sched_group(struct task_group *tg);
extern int alloc_rt_sched_group(struct task_group *tg, struct task_group *parent);
extern void init_tg_rt_entry(struct task_group *tg, struct rt_rq *rt_rq,
		struct sched_rt_entity *rt_se, int cpu,
		struct sched_rt_entity *parent);

extern struct task_group *sched_create_group(struct task_group *parent);
extern void sched_online_group(struct task_group *tg,
			       struct task_group *parent);
extern void sched_destroy_group(struct task_group *tg);
extern void sched_offline_group(struct task_group *tg);

extern void sched_move_task(struct task_struct *tsk);

#ifdef CONFIG_FAIR_GROUP_SCHED
extern int sched_group_set_shares(struct task_group *tg, unsigned long shares);
#endif

#else /* CONFIG_CGROUP_SCHED */

struct cfs_bandwidth { };

#endif	/* CONFIG_CGROUP_SCHED */

/* CFS-related fields in a runqueue */
struct cfs_rq {
	struct load_weight load;
	unsigned int nr_running, h_nr_running;

	u64 exec_clock;
	u64 min_vruntime;
#ifndef CONFIG_64BIT
	u64 min_vruntime_copy;
#endif

	struct rb_root tasks_timeline;
	struct rb_node *rb_leftmost;

	/*
	 * 'curr' points to currently running entity on this cfs_rq.
	 * It is set to NULL otherwise (i.e when none are currently running).
	 */
	struct sched_entity *curr, *next, *last, *skip;

#ifdef	CONFIG_SCHED_DEBUG
	unsigned int nr_spread_over;
#endif

#ifdef CONFIG_SMP
	/*
	 * CFS load tracking
	 */
	struct sched_avg avg;
	u64 runnable_load_sum;
	unsigned long runnable_load_avg;
#ifdef CONFIG_FAIR_GROUP_SCHED
	unsigned long tg_load_avg_contrib;
#endif
	atomic_long_t removed_load_avg, removed_util_avg, removed_util_fast_avg;
#ifndef CONFIG_64BIT
	u64 load_last_update_time_copy;
#endif

#ifdef CONFIG_FAIR_GROUP_SCHED
	/*
	 *   h_load = weight * f(tg)
	 *
	 * Where f(tg) is the recursive weight fraction assigned to
	 * this group.
	 */
	unsigned long h_load;
	u64 last_h_load_update;
	struct sched_entity *h_load_next;
#endif /* CONFIG_FAIR_GROUP_SCHED */
#endif /* CONFIG_SMP */

#ifdef CONFIG_FAIR_GROUP_SCHED
	struct rq *rq;	/* cpu runqueue to which this cfs_rq is attached */

	/*
	 * leaf cfs_rqs are those that hold tasks (lowest schedulable entity in
	 * a hierarchy). Non-leaf lrqs hold other higher schedulable entities
	 * (like users, containers etc.)
	 *
	 * leaf_cfs_rq_list ties together list of leaf cfs_rq's in a cpu. This
	 * list is used during load balance.
	 */
	int on_list;
	struct list_head leaf_cfs_rq_list;
	struct task_group *tg;	/* group that "owns" this runqueue */

#ifdef CONFIG_CFS_BANDWIDTH
	int runtime_enabled;
	u64 runtime_expires;
	s64 runtime_remaining;

	u64 throttled_clock, throttled_clock_task;
	u64 throttled_clock_task_time;
	int throttled, throttle_count;
	struct list_head throttled_list;
#endif /* CONFIG_CFS_BANDWIDTH */
#endif /* CONFIG_FAIR_GROUP_SCHED */
};

static inline int rt_bandwidth_enabled(void)
{
	return sysctl_sched_rt_runtime >= 0;
}

/* RT IPI pull logic requires IRQ_WORK */
#ifdef CONFIG_IRQ_WORK
# define HAVE_RT_PUSH_IPI
#endif

/* Real-Time classes' related field in a runqueue: */
struct rt_rq {
	struct rt_prio_array active;
	unsigned int rt_nr_running;
#if defined CONFIG_SMP || defined CONFIG_RT_GROUP_SCHED
	struct {
		int curr; /* highest queued rt task prio */
#ifdef CONFIG_SMP
		int next; /* next highest */
#endif
	} highest_prio;
#endif
#ifdef CONFIG_SMP
	unsigned long rt_nr_migratory;
	unsigned long rt_nr_total;
	int overloaded;
	struct plist_head pushable_tasks;
#ifdef HAVE_RT_PUSH_IPI
	int push_flags;
	int push_cpu;
	struct irq_work push_work;
	raw_spinlock_t push_lock;
#endif
#endif /* CONFIG_SMP */
	int rt_queued;

	int rt_throttled;
	u64 rt_time;
	u64 rt_runtime;
	/* Nests inside the rq lock: */
	raw_spinlock_t rt_runtime_lock;

#ifdef CONFIG_RT_GROUP_SCHED
	unsigned long rt_nr_boosted;

	struct rq *rq;
	struct task_group *tg;
#endif
};

/* Deadline class' related fields in a runqueue */
struct dl_rq {
	/* runqueue is an rbtree, ordered by deadline */
	struct rb_root rb_root;
	struct rb_node *rb_leftmost;

	unsigned long dl_nr_running;

#ifdef CONFIG_SMP
	/*
	 * Deadline values of the currently executing and the
	 * earliest ready task on this rq. Caching these facilitates
	 * the decision wether or not a ready but not running task
	 * should migrate somewhere else.
	 */
	struct {
		u64 curr;
		u64 next;
	} earliest_dl;

	unsigned long dl_nr_migratory;
	int overloaded;

	/*
	 * Tasks on this rq that can be pushed away. They are kept in
	 * an rb-tree, ordered by tasks' deadlines, with caching
	 * of the leftmost (earliest deadline) element.
	 */
	struct rb_root pushable_dl_tasks_root;
	struct rb_node *pushable_dl_tasks_leftmost;
#else
	struct dl_bw dl_bw;
#endif
};

#ifdef CONFIG_SMP

/*
 * We add the notion of a root-domain which will be used to define per-domain
 * variables. Each exclusive cpuset essentially defines an island domain by
 * fully partitioning the member cpus from any other cpuset. Whenever a new
 * exclusive cpuset is created, we also create and attach a new root-domain
 * object.
 *
 */
struct root_domain {
	atomic_t refcount;
	atomic_t rto_count;
	struct rcu_head rcu;
	cpumask_var_t span;
	cpumask_var_t online;

	/* Indicate more than one runnable task for any CPU */
	bool overload;

	/* Indicate one or more cpus over-utilized (tipping point) */
	bool overutilized;

	/*
	 * The bit corresponding to a CPU gets set here if such CPU has more
	 * than one runnable -deadline task (as it is below for RT tasks).
	 */
	cpumask_var_t dlo_mask;
	atomic_t dlo_count;
	struct dl_bw dl_bw;
	struct cpudl cpudl;

	/*
	 * The "RT overload" flag: it gets set if a CPU has more than
	 * one runnable RT task.
	 */
	cpumask_var_t rto_mask;
	struct cpupri cpupri;

	/* Maximum cpu capacity in the system. */
	unsigned long max_cpu_capacity;
};

extern struct root_domain def_root_domain;

#endif /* CONFIG_SMP */

/*
 * This is the main, per-CPU runqueue data structure.
 *
 * Locking rule: those places that want to lock multiple runqueues
 * (such as the load balancing or the thread migration code), lock
 * acquire operations must be ordered by ascending &runqueue.
 */
struct rq {
	/* runqueue lock: */
	raw_spinlock_t lock;

	/*
	 * nr_running and cpu_load should be in the same cacheline because
	 * remote CPUs use both these fields when doing load calculation.
	 */
	unsigned int nr_running;
#ifdef CONFIG_NUMA_BALANCING
	unsigned int nr_numa_running;
	unsigned int nr_preferred_running;
#endif
	#define CPU_LOAD_IDX_MAX 5
	unsigned long cpu_load[CPU_LOAD_IDX_MAX];
	unsigned long last_load_update_tick;
	unsigned int misfit_task;
#ifdef CONFIG_NO_HZ_COMMON
	u64 nohz_stamp;
	unsigned long nohz_flags;
#endif
#ifdef CONFIG_NO_HZ_FULL
	unsigned long last_sched_tick;
#endif
	/* capture load from *all* tasks on this cpu: */
	struct load_weight load;
	unsigned long nr_load_updates;
	u64 nr_switches;

	struct cfs_rq cfs;
	struct rt_rq rt;
	struct dl_rq dl;

#ifdef CONFIG_FAIR_GROUP_SCHED
	/* list of leaf cfs_rq on this cpu: */
	struct list_head leaf_cfs_rq_list;
#endif /* CONFIG_FAIR_GROUP_SCHED */

	/*
	 * This is part of a global counter where only the total sum
	 * over all CPUs matters. A task can increase this counter on
	 * one CPU and if it got migrated afterwards it may decrease
	 * it on another CPU. Always updated under the runqueue lock:
	 */
	unsigned long nr_uninterruptible;

	struct task_struct *curr, *idle, *stop;
	unsigned long next_balance;
	struct mm_struct *prev_mm;

	unsigned int clock_skip_update;
	u64 clock;
	u64 clock_task;

	atomic_t nr_iowait;

#ifdef CONFIG_SMP
	struct root_domain *rd;
	struct sched_domain *sd;

	unsigned long cpu_capacity;
	unsigned long cpu_capacity_orig;

	struct callback_head *balance_callback;

	unsigned char idle_balance;
	/* For active balancing */
	int active_balance;
	int push_cpu;
	struct cpu_stop_work active_balance_work;
	/* cpu of this runqueue: */
	int cpu;
	int online;

	struct list_head cfs_tasks;

	u64 rt_avg;
	u64 age_stamp;
	u64 idle_stamp;
	u64 avg_idle;

	/* This is used to determine avg_idle's max value */
	u64 max_idle_balance_cost;
#endif

#ifdef CONFIG_IRQ_TIME_ACCOUNTING
	u64 prev_irq_time;
#endif
#ifdef CONFIG_PARAVIRT
	u64 prev_steal_time;
#endif
#ifdef CONFIG_PARAVIRT_TIME_ACCOUNTING
	u64 prev_steal_time_rq;
#endif

	/* calc_load related fields */
	unsigned long calc_load_update;
	long calc_load_active;

#ifdef CONFIG_SCHED_HRTICK
#ifdef CONFIG_SMP
	int hrtick_csd_pending;
	struct call_single_data hrtick_csd;
#endif
	struct hrtimer hrtick_timer;
#endif

#ifdef CONFIG_SCHEDSTATS
	/* latency stats */
	struct sched_info rq_sched_info;
	unsigned long long rq_cpu_time;
	/* could above be rq->cfs_rq.exec_clock + rq->rt_rq.rt_runtime ? */

	/* sys_sched_yield() stats */
	unsigned int yld_count;

	/* schedule() stats */
	unsigned int sched_count;
	unsigned int sched_goidle;

	/* try_to_wake_up() stats */
	unsigned int ttwu_count;
	unsigned int ttwu_local;
#endif

#ifdef CONFIG_SMP
	struct llist_head wake_list;
#endif

#ifdef CONFIG_CPU_IDLE
	/* Must be inspected within a rcu lock section */
	struct cpuidle_state *idle_state;
#endif
};

static inline int cpu_of(struct rq *rq)
{
#ifdef CONFIG_SMP
	return rq->cpu;
#else
	return 0;
#endif
}

DECLARE_PER_CPU_SHARED_ALIGNED(struct rq, runqueues);

#define cpu_rq(cpu)		(&per_cpu(runqueues, (cpu)))
#define this_rq()		this_cpu_ptr(&runqueues)
#define task_rq(p)		cpu_rq(task_cpu(p))
#define cpu_curr(cpu)		(cpu_rq(cpu)->curr)
#define raw_rq()		raw_cpu_ptr(&runqueues)

static inline u64 __rq_clock_broken(struct rq *rq)
{
	return READ_ONCE(rq->clock);
}

static inline u64 rq_clock(struct rq *rq)
{
	lockdep_assert_held(&rq->lock);
	return rq->clock;
}

static inline u64 rq_clock_task(struct rq *rq)
{
	lockdep_assert_held(&rq->lock);
	return rq->clock_task;
}

#define RQCF_REQ_SKIP	0x01
#define RQCF_ACT_SKIP	0x02

static inline void rq_clock_skip_update(struct rq *rq, bool skip)
{
	lockdep_assert_held(&rq->lock);
	if (skip)
		rq->clock_skip_update |= RQCF_REQ_SKIP;
	else
		rq->clock_skip_update &= ~RQCF_REQ_SKIP;
}

#ifdef CONFIG_NUMA
enum numa_topology_type {
	NUMA_DIRECT,
	NUMA_GLUELESS_MESH,
	NUMA_BACKPLANE,
};
extern enum numa_topology_type sched_numa_topology_type;
extern int sched_max_numa_distance;
extern bool find_numa_distance(int distance);
#endif

#ifdef CONFIG_NUMA_BALANCING
/* The regions in numa_faults array from task_struct */
enum numa_faults_stats {
	NUMA_MEM = 0,
	NUMA_CPU,
	NUMA_MEMBUF,
	NUMA_CPUBUF
};
extern void sched_setnuma(struct task_struct *p, int node);
extern int migrate_task_to(struct task_struct *p, int cpu);
extern int migrate_swap(struct task_struct *, struct task_struct *);
#endif /* CONFIG_NUMA_BALANCING */

#ifdef CONFIG_SMP

static inline void
queue_balance_callback(struct rq *rq,
		       struct callback_head *head,
		       void (*func)(struct rq *rq))
{
	lockdep_assert_held(&rq->lock);

	if (unlikely(head->next))
		return;

	head->func = (void (*)(struct callback_head *))func;
	head->next = rq->balance_callback;
	rq->balance_callback = head;
}

extern void sched_ttwu_pending(void);

#define rcu_dereference_check_sched_domain(p) \
	rcu_dereference_check((p), \
			      lockdep_is_held(&sched_domains_mutex))

/*
 * The domain tree (rq->sd) is protected by RCU's quiescent state transition.
 * See detach_destroy_domains: synchronize_sched for details.
 *
 * The domain tree of any CPU may only be accessed from within
 * preempt-disabled sections.
 */
#define for_each_domain(cpu, __sd) \
	for (__sd = rcu_dereference_check_sched_domain(cpu_rq(cpu)->sd); \
			__sd; __sd = __sd->parent)

#define for_each_lower_domain(sd) for (; sd; sd = sd->child)

/**
 * highest_flag_domain - Return highest sched_domain containing flag.
 * @cpu:	The cpu whose highest level of sched domain is to
 *		be returned.
 * @flag:	The flag to check for the highest sched_domain
 *		for the given cpu.
 *
 * Returns the highest sched_domain of a cpu which contains the given flag.
 */
static inline struct sched_domain *highest_flag_domain(int cpu, int flag)
{
	struct sched_domain *sd, *hsd = NULL;

	for_each_domain(cpu, sd) {
		if (!(sd->flags & flag))
			break;
		hsd = sd;
	}

	return hsd;
}

static inline struct sched_domain *lowest_flag_domain(int cpu, int flag)
{
	struct sched_domain *sd;

	for_each_domain(cpu, sd) {
		if (sd->flags & flag)
			break;
	}

	return sd;
}

DECLARE_PER_CPU(struct sched_domain *, sd_llc);
DECLARE_PER_CPU(int, sd_llc_size);
DECLARE_PER_CPU(int, sd_llc_id);
DECLARE_PER_CPU(struct sched_domain *, sd_numa);
DECLARE_PER_CPU(struct sched_domain *, sd_busy);
DECLARE_PER_CPU(struct sched_domain *, sd_asym);

struct sched_group_capacity {
	atomic_t ref;
	/*
	 * CPU capacity of this group, SCHED_LOAD_SCALE being max capacity
	 * for a single CPU.
	 */
	unsigned long capacity;
	unsigned long max_capacity; /* Max per-cpu capacity in group */
	unsigned long next_update;
	int imbalance; /* XXX unrelated to capacity but shared group state */
	/*
	 * Number of busy cpus in this group.
	 */
	atomic_t nr_busy_cpus;

	unsigned long cpumask[0]; /* iteration mask */
};

struct sched_group {
	struct sched_group *next;	/* Must be a circular list */
	atomic_t ref;

	unsigned int group_weight;
	struct sched_group_capacity *sgc;

	/*
	 * The CPUs this group covers.
	 *
	 * NOTE: this field is variable length. (Allocated dynamically
	 * by attaching extra space to the end of the structure,
	 * depending on how many CPUs the kernel has booted up with)
	 */
	unsigned long cpumask[0];
};

static inline struct cpumask *sched_group_cpus(struct sched_group *sg)
{
	return to_cpumask(sg->cpumask);
}

/*
 * cpumask masking which cpus in the group are allowed to iterate up the domain
 * tree.
 */
static inline struct cpumask *sched_group_mask(struct sched_group *sg)
{
	return to_cpumask(sg->sgc->cpumask);
}

/**
 * group_first_cpu - Returns the first cpu in the cpumask of a sched_group.
 * @group: The group whose first cpu is to be returned.
 */
static inline unsigned int group_first_cpu(struct sched_group *group)
{
	return cpumask_first(sched_group_cpus(group));
}

extern int group_balance_cpu(struct sched_group *sg);

#else

static inline void sched_ttwu_pending(void) { }

#endif /* CONFIG_SMP */

#include "stats.h"
#include "auto_group.h"

#ifdef CONFIG_CGROUP_SCHED

/*
 * Return the group to which this tasks belongs.
 *
 * We cannot use task_css() and friends because the cgroup subsystem
 * changes that value before the cgroup_subsys::attach() method is called,
 * therefore we cannot pin it and might observe the wrong value.
 *
 * The same is true for autogroup's p->signal->autogroup->tg, the autogroup
 * core changes this before calling sched_move_task().
 *
 * Instead we use a 'copy' which is updated from sched_move_task() while
 * holding both task_struct::pi_lock and rq::lock.
 */
static inline struct task_group *task_group(struct task_struct *p)
{
	return p->sched_task_group;
}

/* Change a task's cfs_rq and parent entity if it moves across CPUs/groups */
static inline void set_task_rq(struct task_struct *p, unsigned int cpu)
{
#if defined(CONFIG_FAIR_GROUP_SCHED) || defined(CONFIG_RT_GROUP_SCHED)
	struct task_group *tg = task_group(p);
#endif

#ifdef CONFIG_FAIR_GROUP_SCHED
	p->se.cfs_rq = tg->cfs_rq[cpu];
	p->se.parent = tg->se[cpu];
#endif

#ifdef CONFIG_RT_GROUP_SCHED
	p->rt.rt_rq  = tg->rt_rq[cpu];
	p->rt.parent = tg->rt_se[cpu];
#endif
}

#else /* CONFIG_CGROUP_SCHED */

static inline void set_task_rq(struct task_struct *p, unsigned int cpu) { }
static inline struct task_group *task_group(struct task_struct *p)
{
	return NULL;
}

#endif /* CONFIG_CGROUP_SCHED */

static inline void __set_task_cpu(struct task_struct *p, unsigned int cpu)
{
	set_task_rq(p, cpu);
#ifdef CONFIG_SMP
	/*
	 * After ->cpu is set up to a new value, task_rq_lock(p, ...) can be
	 * successfuly executed on another CPU. We must ensure that updates of
	 * per-task data have been completed by this moment.
	 */
	smp_wmb();
	task_thread_info(p)->cpu = cpu;
	p->wake_cpu = cpu;
#endif
}

/*
 * Tunables that become constants when CONFIG_SCHED_DEBUG is off:
 */
#ifdef CONFIG_SCHED_DEBUG
# include <linux/static_key.h>
# define const_debug __read_mostly
#else
# define const_debug const
#endif

extern const_debug unsigned int sysctl_sched_features;

#define SCHED_FEAT(name, enabled)	\
	__SCHED_FEAT_##name ,

enum {
#include "features.h"
	__SCHED_FEAT_NR,
};

#undef SCHED_FEAT

#if defined(CONFIG_SCHED_DEBUG) && defined(HAVE_JUMP_LABEL)
#define SCHED_FEAT(name, enabled)					\
static __always_inline bool static_branch_##name(struct static_key *key) \
{									\
	return static_key_##enabled(key);				\
}

#include "features.h"

#undef SCHED_FEAT

extern struct static_key sched_feat_keys[__SCHED_FEAT_NR];
#define sched_feat(x) (static_branch_##x(&sched_feat_keys[__SCHED_FEAT_##x]))
#else /* !(SCHED_DEBUG && HAVE_JUMP_LABEL) */
#define sched_feat(x) (sysctl_sched_features & (1UL << __SCHED_FEAT_##x))
#endif /* SCHED_DEBUG && HAVE_JUMP_LABEL */

extern struct static_key_false sched_numa_balancing;

static inline u64 global_rt_period(void)
{
	return (u64)sysctl_sched_rt_period * NSEC_PER_USEC;
}

static inline u64 global_rt_runtime(void)
{
	if (sysctl_sched_rt_runtime < 0)
		return RUNTIME_INF;

	return (u64)sysctl_sched_rt_runtime * NSEC_PER_USEC;
}

static inline int task_current(struct rq *rq, struct task_struct *p)
{
	return rq->curr == p;
}

static inline int task_running(struct rq *rq, struct task_struct *p)
{
#ifdef CONFIG_SMP
	return p->on_cpu;
#else
	return task_current(rq, p);
#endif
}

static inline int task_on_rq_queued(struct task_struct *p)
{
	return p->on_rq == TASK_ON_RQ_QUEUED;
}

static inline int task_on_rq_migrating(struct task_struct *p)
{
	return p->on_rq == TASK_ON_RQ_MIGRATING;
}

#ifndef prepare_arch_switch
# define prepare_arch_switch(next)	do { } while (0)
#endif
#ifndef finish_arch_post_lock_switch
# define finish_arch_post_lock_switch()	do { } while (0)
#endif

static inline void prepare_lock_switch(struct rq *rq, struct task_struct *next)
{
#ifdef CONFIG_SMP
	/*
	 * We can optimise this out completely for !SMP, because the
	 * SMP rebalancing from interrupt is the only thing that cares
	 * here.
	 */
	next->on_cpu = 1;
#endif
}

static inline void finish_lock_switch(struct rq *rq, struct task_struct *prev)
{
#ifdef CONFIG_SMP
	/*
	 * After ->on_cpu is cleared, the task can be moved to a different CPU.
	 * We must ensure this doesn't happen until the switch is completely
	 * finished.
	 *
	 * In particular, the load of prev->state in finish_task_switch() must
	 * happen before this.
	 *
	 * Pairs with the control dependency and rmb in try_to_wake_up().
	 */
	smp_store_release(&prev->on_cpu, 0);
#endif
#ifdef CONFIG_DEBUG_SPINLOCK
	/* this is a valid case when another task releases the spinlock */
	rq->lock.owner = current;
#endif
	/*
	 * If we are tracking spinlock dependencies then we have to
	 * fix up the runqueue lock - which gets 'carried over' from
	 * prev into current:
	 */
	spin_acquire(&rq->lock.dep_map, 0, 0, _THIS_IP_);

	raw_spin_unlock_irq(&rq->lock);
}

/*
 * wake flags
 */
#define WF_SYNC		0x01		/* waker goes to sleep after wakeup */
#define WF_FORK		0x02		/* child wakeup after fork */
#define WF_MIGRATED	0x4		/* internal use, task got migrated */

/*
 * To aid in avoiding the subversion of "niceness" due to uneven distribution
 * of tasks with abnormal "nice" values across CPUs the contribution that
 * each task makes to its run queue's load is weighted according to its
 * scheduling class and "nice" value. For SCHED_NORMAL tasks this is just a
 * scaled version of the new time slice allocation that they receive on time
 * slice expiry etc.
 */

#define WEIGHT_IDLEPRIO                3
#define WMULT_IDLEPRIO         1431655765

/*
 * Nice levels are multiplicative, with a gentle 10% change for every
 * nice level changed. I.e. when a CPU-bound task goes from nice 0 to
 * nice 1, it will get ~10% less CPU time than another CPU-bound task
 * that remained on nice 0.
 *
 * The "10% effect" is relative and cumulative: from _any_ nice level,
 * if you go up 1 level, it's -10% CPU usage, if you go down 1 level
 * it's +10% CPU usage. (to achieve that we use a multiplier of 1.25.
 * If a task goes up by ~10% and another task goes down by ~10% then
 * the relative distance between them is ~25%.)
 */
static const int prio_to_weight[40] = {
 /* -20 */     88761,     71755,     56483,     46273,     36291,
 /* -15 */     29154,     23254,     18705,     14949,     11916,
 /* -10 */      9548,      7620,      6100,      4904,      3906,
 /*  -5 */      3121,      2501,      1991,      1586,      1277,
 /*   0 */      1024,       820,       655,       526,       423,
 /*   5 */       335,       272,       215,       172,       137,
 /*  10 */       110,        87,        70,        56,        45,
 /*  15 */        36,        29,        23,        18,        15,
};

/*
 * Inverse (2^32/x) values of the prio_to_weight[] array, precalculated.
 *
 * In cases where the weight does not change often, we can use the
 * precalculated inverse to speed up arithmetics by turning divisions
 * into multiplications:
 */
static const u32 prio_to_wmult[40] = {
 /* -20 */     48388,     59856,     76040,     92818,    118348,
 /* -15 */    147320,    184698,    229616,    287308,    360437,
 /* -10 */    449829,    563644,    704093,    875809,   1099582,
 /*  -5 */   1376151,   1717300,   2157191,   2708050,   3363326,
 /*   0 */   4194304,   5237765,   6557202,   8165337,  10153587,
 /*   5 */  12820798,  15790321,  19976592,  24970740,  31350126,
 /*  10 */  39045157,  49367440,  61356676,  76695844,  95443717,
 /*  15 */ 119304647, 148102320, 186737708, 238609294, 286331153,
};

#define ENQUEUE_WAKEUP		0x01
#define ENQUEUE_HEAD		0x02
#ifdef CONFIG_SMP
#define ENQUEUE_WAKING		0x04	/* sched_class::task_waking was called */
#else
#define ENQUEUE_WAKING		0x00
#endif
#define ENQUEUE_REPLENISH	0x08
#define ENQUEUE_RESTORE	0x10

#define DEQUEUE_SLEEP		0x01
#define DEQUEUE_SAVE		0x02

#define RETRY_TASK		((void *)-1UL)

struct sched_class {
	const struct sched_class *next;

	void (*enqueue_task) (struct rq *rq, struct task_struct *p, int flags);
	void (*dequeue_task) (struct rq *rq, struct task_struct *p, int flags);
	void (*yield_task) (struct rq *rq);
	bool (*yield_to_task) (struct rq *rq, struct task_struct *p, bool preempt);

	void (*check_preempt_curr) (struct rq *rq, struct task_struct *p, int flags);

	/*
	 * It is the responsibility of the pick_next_task() method that will
	 * return the next task to call put_prev_task() on the @prev task or
	 * something equivalent.
	 *
	 * May return RETRY_TASK when it finds a higher prio class has runnable
	 * tasks.
	 */
	struct task_struct * (*pick_next_task) (struct rq *rq,
						struct task_struct *prev);
	void (*put_prev_task) (struct rq *rq, struct task_struct *p);

#ifdef CONFIG_SMP
	int  (*select_task_rq)(struct task_struct *p, int task_cpu, int sd_flag, int flags);
	void (*migrate_task_rq)(struct task_struct *p);

	void (*task_waking) (struct task_struct *task);
	void (*task_woken) (struct rq *this_rq, struct task_struct *task);

	void (*set_cpus_allowed)(struct task_struct *p,
				 const struct cpumask *newmask);

	void (*rq_online)(struct rq *rq);
	void (*rq_offline)(struct rq *rq);
#endif

	void (*set_curr_task) (struct rq *rq);
	void (*task_tick) (struct rq *rq, struct task_struct *p, int queued);
	void (*task_fork) (struct task_struct *p);
	void (*task_dead) (struct task_struct *p);

	/*
	 * The switched_from() call is allowed to drop rq->lock, therefore we
	 * cannot assume the switched_from/switched_to pair is serliazed by
	 * rq->lock. They are however serialized by p->pi_lock.
	 */
	void (*switched_from) (struct rq *this_rq, struct task_struct *task);
	void (*switched_to) (struct rq *this_rq, struct task_struct *task);
	void (*prio_changed) (struct rq *this_rq, struct task_struct *task,
			     int oldprio);

	unsigned int (*get_rr_interval) (struct rq *rq,
					 struct task_struct *task);

	void (*update_curr) (struct rq *rq);

#ifdef CONFIG_FAIR_GROUP_SCHED
	void (*task_move_group) (struct task_struct *p);
#endif
};

static inline void put_prev_task(struct rq *rq, struct task_struct *prev)
{
	prev->sched_class->put_prev_task(rq, prev);
}

#define sched_class_highest (&stop_sched_class)
#define for_each_class(class) \
   for (class = sched_class_highest; class; class = class->next)

extern const struct sched_class stop_sched_class;
extern const struct sched_class dl_sched_class;
extern const struct sched_class rt_sched_class;
extern const struct sched_class fair_sched_class;
extern const struct sched_class idle_sched_class;


#ifdef CONFIG_SMP

extern void update_group_capacity(struct sched_domain *sd, int cpu);

extern void trigger_load_balance(struct rq *rq);

extern void idle_enter_fair(struct rq *this_rq);
extern void idle_exit_fair(struct rq *this_rq);

extern void set_cpus_allowed_common(struct task_struct *p, const struct cpumask *new_mask);

#else

static inline void idle_enter_fair(struct rq *rq) { }
static inline void idle_exit_fair(struct rq *rq) { }

#endif

#ifdef CONFIG_CPU_IDLE
static inline void idle_set_state(struct rq *rq,
				  struct cpuidle_state *idle_state)
{
	rq->idle_state = idle_state;
}

static inline struct cpuidle_state *idle_get_state(struct rq *rq)
{
	WARN_ON(!rcu_read_lock_held());
	return rq->idle_state;
}
#else
static inline void idle_set_state(struct rq *rq,
				  struct cpuidle_state *idle_state)
{
}

static inline struct cpuidle_state *idle_get_state(struct rq *rq)
{
	return NULL;
}
#endif

extern void sysrq_sched_debug_show(void);
extern void sched_init_granularity(void);
extern void update_max_interval(void);

extern void init_sched_dl_class(void);
extern void init_sched_rt_class(void);
extern void init_sched_fair_class(void);

extern void resched_curr(struct rq *rq);
extern void resched_cpu(int cpu);

extern struct rt_bandwidth def_rt_bandwidth;
extern void init_rt_bandwidth(struct rt_bandwidth *rt_b, u64 period, u64 runtime);

extern struct dl_bandwidth def_dl_bandwidth;
extern void init_dl_bandwidth(struct dl_bandwidth *dl_b, u64 period, u64 runtime);
extern void init_dl_task_timer(struct sched_dl_entity *dl_se);

unsigned long to_ratio(u64 period, u64 runtime);

extern void init_entity_runnable_average(struct sched_entity *se);
extern void post_init_entity_util_avg(struct sched_entity *se);

static inline void add_nr_running(struct rq *rq, unsigned count)
{
	unsigned prev_nr = rq->nr_running;

	rq->nr_running = prev_nr + count;

	if (prev_nr < 2 && rq->nr_running >= 2) {
#ifdef CONFIG_SMP
		if (!rq->rd->overload)
			rq->rd->overload = true;
#endif

#ifdef CONFIG_NO_HZ_FULL
		if (tick_nohz_full_cpu(rq->cpu)) {
			/*
			 * Tick is needed if more than one task runs on a CPU.
			 * Send the target an IPI to kick it out of nohz mode.
			 *
			 * We assume that IPI implies full memory barrier and the
			 * new value of rq->nr_running is visible on reception
			 * from the target.
			 */
			tick_nohz_full_kick_cpu(rq->cpu);
		}
#endif
	}
}

static inline void sub_nr_running(struct rq *rq, unsigned count)
{
	rq->nr_running -= count;
}

static inline void rq_last_tick_reset(struct rq *rq)
{
#ifdef CONFIG_NO_HZ_FULL
	rq->last_sched_tick = jiffies;
#endif
}

extern void update_rq_clock(struct rq *rq);

extern void activate_task(struct rq *rq, struct task_struct *p, int flags);
extern void deactivate_task(struct rq *rq, struct task_struct *p, int flags);

extern void check_preempt_curr(struct rq *rq, struct task_struct *p, int flags);

extern const_debug unsigned int sysctl_sched_time_avg;
extern const_debug unsigned int sysctl_sched_nr_migrate;
extern const_debug unsigned int sysctl_sched_migration_cost;

static inline u64 sched_avg_period(void)
{
	return (u64)sysctl_sched_time_avg * NSEC_PER_MSEC / 2;
}

#ifdef CONFIG_SCHED_HRTICK

/*
 * Use hrtick when:
 *  - enabled by features
 *  - hrtimer is actually high res
 */
static inline int hrtick_enabled(struct rq *rq)
{
	if (!sched_feat(HRTICK))
		return 0;
	if (!cpu_active(cpu_of(rq)))
		return 0;
	return hrtimer_is_hres_active(&rq->hrtick_timer);
}

void hrtick_start(struct rq *rq, u64 delay);

#else

static inline int hrtick_enabled(struct rq *rq)
{
	return 0;
}

#endif /* CONFIG_SCHED_HRTICK */

#ifdef CONFIG_SMP
extern void sched_avg_update(struct rq *rq);

#ifndef arch_scale_freq_capacity
static __always_inline
unsigned long arch_scale_freq_capacity(struct sched_domain *sd, int cpu)
{
	return SCHED_CAPACITY_SCALE;
}
#endif

#ifndef arch_scale_cpu_capacity
static __always_inline
unsigned long arch_scale_cpu_capacity(struct sched_domain *sd, int cpu)
{
	if (sd && (sd->flags & SD_SHARE_CPUCAPACITY) && (sd->span_weight > 1))
		return sd->smt_gain / sd->span_weight;

	return SCHED_CAPACITY_SCALE;
}
#endif

static inline void sched_rt_avg_update(struct rq *rq, u64 rt_delta)
{
	rq->rt_avg += rt_delta * arch_scale_freq_capacity(NULL, cpu_of(rq));
	sched_avg_update(rq);
}
#else
static inline void sched_rt_avg_update(struct rq *rq, u64 rt_delta) { }
static inline void sched_avg_update(struct rq *rq) { }
#endif

/*
 * __task_rq_lock - lock the rq @p resides on.
 */
static inline struct rq *__task_rq_lock(struct task_struct *p)
	__acquires(rq->lock)
{
	struct rq *rq;

	lockdep_assert_held(&p->pi_lock);

	for (;;) {
		rq = task_rq(p);
		raw_spin_lock(&rq->lock);
		if (likely(rq == task_rq(p) && !task_on_rq_migrating(p))) {
			lockdep_pin_lock(&rq->lock);
			return rq;
		}
		raw_spin_unlock(&rq->lock);

		while (unlikely(task_on_rq_migrating(p)))
			cpu_relax();
	}
}

/*
 * task_rq_lock - lock p->pi_lock and lock the rq @p resides on.
 */
static inline struct rq *task_rq_lock(struct task_struct *p, unsigned long *flags)
	__acquires(p->pi_lock)
	__acquires(rq->lock)
{
	struct rq *rq;

	for (;;) {
		raw_spin_lock_irqsave(&p->pi_lock, *flags);
		rq = task_rq(p);
		raw_spin_lock(&rq->lock);
		/*
		 *	move_queued_task()		task_rq_lock()
		 *
		 *	ACQUIRE (rq->lock)
		 *	[S] ->on_rq = MIGRATING		[L] rq = task_rq()
		 *	WMB (__set_task_cpu())		ACQUIRE (rq->lock);
		 *	[S] ->cpu = new_cpu		[L] task_rq()
		 *					[L] ->on_rq
		 *	RELEASE (rq->lock)
		 *
		 * If we observe the old cpu in task_rq_lock, the acquire of
		 * the old rq->lock will fully serialize against the stores.
		 *
		 * If we observe the new cpu in task_rq_lock, the acquire will
		 * pair with the WMB to ensure we must then also see migrating.
		 */
		if (likely(rq == task_rq(p) && !task_on_rq_migrating(p))) {
			lockdep_pin_lock(&rq->lock);
			return rq;
		}
		raw_spin_unlock(&rq->lock);
		raw_spin_unlock_irqrestore(&p->pi_lock, *flags);

		while (unlikely(task_on_rq_migrating(p)))
			cpu_relax();
	}
}

static inline void __task_rq_unlock(struct rq *rq)
	__releases(rq->lock)
{
	lockdep_unpin_lock(&rq->lock);
	raw_spin_unlock(&rq->lock);
}

static inline void
task_rq_unlock(struct rq *rq, struct task_struct *p, unsigned long *flags)
	__releases(rq->lock)
	__releases(p->pi_lock)
{
	lockdep_unpin_lock(&rq->lock);
	raw_spin_unlock(&rq->lock);
	raw_spin_unlock_irqrestore(&p->pi_lock, *flags);
}

#ifdef CONFIG_SMP
#ifdef CONFIG_PREEMPT

static inline void double_rq_lock(struct rq *rq1, struct rq *rq2);

/*
 * fair double_lock_balance: Safely acquires both rq->locks in a fair
 * way at the expense of forcing extra atomic operations in all
 * invocations.  This assures that the double_lock is acquired using the
 * same underlying policy as the spinlock_t on this architecture, which
 * reduces latency compared to the unfair variant below.  However, it
 * also adds more overhead and therefore may reduce throughput.
 */
static inline int _double_lock_balance(struct rq *this_rq, struct rq *busiest)
	__releases(this_rq->lock)
	__acquires(busiest->lock)
	__acquires(this_rq->lock)
{
	raw_spin_unlock(&this_rq->lock);
	double_rq_lock(this_rq, busiest);

	return 1;
}

#else
/*
 * Unfair double_lock_balance: Optimizes throughput at the expense of
 * latency by eliminating extra atomic operations when the locks are
 * already in proper order on entry.  This favors lower cpu-ids and will
 * grant the double lock to lower cpus over higher ids under contention,
 * regardless of entry order into the function.
 */
static inline int _double_lock_balance(struct rq *this_rq, struct rq *busiest)
	__releases(this_rq->lock)
	__acquires(busiest->lock)
	__acquires(this_rq->lock)
{
	int ret = 0;

	if (unlikely(!raw_spin_trylock(&busiest->lock))) {
		if (busiest < this_rq) {
			raw_spin_unlock(&this_rq->lock);
			raw_spin_lock(&busiest->lock);
			raw_spin_lock_nested(&this_rq->lock,
					      SINGLE_DEPTH_NESTING);
			ret = 1;
		} else
			raw_spin_lock_nested(&busiest->lock,
					      SINGLE_DEPTH_NESTING);
	}
	return ret;
}

#endif /* CONFIG_PREEMPT */

/*
 * double_lock_balance - lock the busiest runqueue, this_rq is locked already.
 */
static inline int double_lock_balance(struct rq *this_rq, struct rq *busiest)
{
	if (unlikely(!irqs_disabled())) {
		/* printk() doesn't work good under rq->lock */
		raw_spin_unlock(&this_rq->lock);
		BUG_ON(1);
	}

	return _double_lock_balance(this_rq, busiest);
}

static inline void double_unlock_balance(struct rq *this_rq, struct rq *busiest)
	__releases(busiest->lock)
{
	raw_spin_unlock(&busiest->lock);
	lock_set_subclass(&this_rq->lock.dep_map, 0, _RET_IP_);
}

static inline void double_lock(spinlock_t *l1, spinlock_t *l2)
{
	if (l1 > l2)
		swap(l1, l2);

	spin_lock(l1);
	spin_lock_nested(l2, SINGLE_DEPTH_NESTING);
}

static inline void double_lock_irq(spinlock_t *l1, spinlock_t *l2)
{
	if (l1 > l2)
		swap(l1, l2);

	spin_lock_irq(l1);
	spin_lock_nested(l2, SINGLE_DEPTH_NESTING);
}

static inline void double_raw_lock(raw_spinlock_t *l1, raw_spinlock_t *l2)
{
	if (l1 > l2)
		swap(l1, l2);

	raw_spin_lock(l1);
	raw_spin_lock_nested(l2, SINGLE_DEPTH_NESTING);
}

/*
 * double_rq_lock - safely lock two runqueues
 *
 * Note this does not disable interrupts like task_rq_lock,
 * you need to do so manually before calling.
 */
static inline void double_rq_lock(struct rq *rq1, struct rq *rq2)
	__acquires(rq1->lock)
	__acquires(rq2->lock)
{
	BUG_ON(!irqs_disabled());
	if (rq1 == rq2) {
		raw_spin_lock(&rq1->lock);
		__acquire(rq2->lock);	/* Fake it out ;) */
	} else {
		if (rq1 < rq2) {
			raw_spin_lock(&rq1->lock);
			raw_spin_lock_nested(&rq2->lock, SINGLE_DEPTH_NESTING);
		} else {
			raw_spin_lock(&rq2->lock);
			raw_spin_lock_nested(&rq1->lock, SINGLE_DEPTH_NESTING);
		}
	}
}

/*
 * double_rq_unlock - safely unlock two runqueues
 *
 * Note this does not restore interrupts like task_rq_unlock,
 * you need to do so manually after calling.
 */
static inline void double_rq_unlock(struct rq *rq1, struct rq *rq2)
	__releases(rq1->lock)
	__releases(rq2->lock)
{
	raw_spin_unlock(&rq1->lock);
	if (rq1 != rq2)
		raw_spin_unlock(&rq2->lock);
	else
		__release(rq2->lock);
}

#else /* CONFIG_SMP */

/*
 * double_rq_lock - safely lock two runqueues
 *
 * Note this does not disable interrupts like task_rq_lock,
 * you need to do so manually before calling.
 */
static inline void double_rq_lock(struct rq *rq1, struct rq *rq2)
	__acquires(rq1->lock)
	__acquires(rq2->lock)
{
	BUG_ON(!irqs_disabled());
	BUG_ON(rq1 != rq2);
	raw_spin_lock(&rq1->lock);
	__acquire(rq2->lock);	/* Fake it out ;) */
}

/*
 * double_rq_unlock - safely unlock two runqueues
 *
 * Note this does not restore interrupts like task_rq_unlock,
 * you need to do so manually after calling.
 */
static inline void double_rq_unlock(struct rq *rq1, struct rq *rq2)
	__releases(rq1->lock)
	__releases(rq2->lock)
{
	BUG_ON(rq1 != rq2);
	raw_spin_unlock(&rq1->lock);
	__release(rq2->lock);
}

#endif

extern struct sched_entity *__pick_first_entity(struct cfs_rq *cfs_rq);
extern struct sched_entity *__pick_last_entity(struct cfs_rq *cfs_rq);

#ifdef	CONFIG_SCHED_DEBUG
extern void print_cfs_stats(struct seq_file *m, int cpu);
extern void print_rt_stats(struct seq_file *m, int cpu);
extern void print_dl_stats(struct seq_file *m, int cpu);
extern void
print_cfs_rq(struct seq_file *m, int cpu, struct cfs_rq *cfs_rq);

#ifdef CONFIG_NUMA_BALANCING
extern void
show_numa_stats(struct task_struct *p, struct seq_file *m);
extern void
print_numa_stats(struct seq_file *m, int node, unsigned long tsf,
	unsigned long tpf, unsigned long gsf, unsigned long gpf);
#endif /* CONFIG_NUMA_BALANCING */
#endif /* CONFIG_SCHED_DEBUG */

extern void init_cfs_rq(struct cfs_rq *cfs_rq);
extern void init_rt_rq(struct rt_rq *rt_rq);
extern void init_dl_rq(struct dl_rq *dl_rq);

extern void cfs_bandwidth_usage_inc(void);
extern void cfs_bandwidth_usage_dec(void);

#ifdef CONFIG_NO_HZ_COMMON
enum rq_nohz_flag_bits {
	NOHZ_TICK_STOPPED,
	NOHZ_BALANCE_KICK,
};

#define nohz_flags(cpu)	(&cpu_rq(cpu)->nohz_flags)
#endif

#ifdef CONFIG_IRQ_TIME_ACCOUNTING

DECLARE_PER_CPU(u64, cpu_hardirq_time);
DECLARE_PER_CPU(u64, cpu_softirq_time);

#ifndef CONFIG_64BIT
DECLARE_PER_CPU(seqcount_t, irq_time_seq);

static inline void irq_time_write_begin(void)
{
	__this_cpu_inc(irq_time_seq.sequence);
	smp_wmb();
}

static inline void irq_time_write_end(void)
{
	smp_wmb();
	__this_cpu_inc(irq_time_seq.sequence);
}

static inline u64 irq_time_read(int cpu)
{
	u64 irq_time;
	unsigned seq;

	do {
		seq = read_seqcount_begin(&per_cpu(irq_time_seq, cpu));
		irq_time = per_cpu(cpu_softirq_time, cpu) +
			   per_cpu(cpu_hardirq_time, cpu);
	} while (read_seqcount_retry(&per_cpu(irq_time_seq, cpu), seq));

	return irq_time;
}
#else /* CONFIG_64BIT */
static inline void irq_time_write_begin(void)
{
}

static inline void irq_time_write_end(void)
{
}

static inline u64 irq_time_read(int cpu)
{
	return per_cpu(cpu_softirq_time, cpu) + per_cpu(cpu_hardirq_time, cpu);
}
#endif /* CONFIG_64BIT */
#endif /* CONFIG_IRQ_TIME_ACCOUNTING */

<<<<<<< HEAD
#ifdef CONFIG_CPU_FREQ
DECLARE_PER_CPU(struct update_util_data *, cpufreq_update_util_data);

/**
 * cpufreq_update_util - Take a note about CPU utilization changes.
 * @time: Current time.
 * @util: Current utilization.
 * @max: Utilization ceiling.
 *
 * This function is called by the scheduler on every invocation of
 * update_load_avg() on the CPU whose utilization is being updated.
 *
 * It can only be called from RCU-sched read-side critical sections.
 */
static inline void cpufreq_update_util(unsigned long util,
				       enum sched_class_util sc, struct rq *rq)
{
	struct update_util_data *data;

	data = rcu_dereference_sched(*per_cpu_ptr(&cpufreq_update_util_data,
							cpu_of(rq)));
	if (data)
		data->func(data, util, sc, rq);
}

/**
 * cpufreq_trigger_update - Trigger CPU performance state evaluation if needed.
 * @time: Current time.
 *
 * The way cpufreq is currently arranged requires it to evaluate the CPU
 * performance state (frequency/voltage) on a regular basis to prevent it from
 * being stuck in a completely inadequate performance level for too long.
 * That is not guaranteed to happen if the updates are only triggered from CFS,
 * though, because they may not be coming in if RT or deadline tasks are active
 * all the time (or there are RT and DL tasks only).
 *
 * As a workaround for that issue, this function is called by the RT and DL
 * sched classes to trigger extra cpufreq updates to prevent it from stalling,
 * but that really is a band-aid.  Going forward it should be replaced with
 * solutions targeted more specifically at RT and DL tasks.
 */
static inline void cpufreq_trigger_update(enum sched_class_util sc, struct rq *rq)
{
	cpufreq_update_util(ULONG_MAX, sc, rq);
}
#else
static inline void cpufreq_update_util(u64 time, unsigned long util,
					 unsigned long max, struct rq *rq) {}
static inline void cpufreq_trigger_update(u64 time, struct rq *rq) {}
#endif /* CONFIG_CPU_FREQ */

#ifdef arch_scale_freq_capacity
#ifndef arch_scale_freq_invariant
#define arch_scale_freq_invariant()	(true)
#endif
#else /* arch_scale_freq_capacity */
#define arch_scale_freq_invariant()	(false)
#endif
=======
static inline void account_reset_rq(struct rq *rq)
{
#ifdef CONFIG_IRQ_TIME_ACCOUNTING
	rq->prev_irq_time = 0;
#endif
#ifdef CONFIG_PARAVIRT
	rq->prev_steal_time = 0;
#endif
#ifdef CONFIG_PARAVIRT_TIME_ACCOUNTING
	rq->prev_steal_time_rq = 0;
#endif
}
>>>>>>> 8c9aef03
<|MERGE_RESOLUTION|>--- conflicted
+++ resolved
@@ -1780,7 +1780,6 @@
 #endif /* CONFIG_64BIT */
 #endif /* CONFIG_IRQ_TIME_ACCOUNTING */
 
-<<<<<<< HEAD
 #ifdef CONFIG_CPU_FREQ
 DECLARE_PER_CPU(struct update_util_data *, cpufreq_update_util_data);
 
@@ -1839,7 +1838,6 @@
 #else /* arch_scale_freq_capacity */
 #define arch_scale_freq_invariant()	(false)
 #endif
-=======
 static inline void account_reset_rq(struct rq *rq)
 {
 #ifdef CONFIG_IRQ_TIME_ACCOUNTING
@@ -1851,5 +1849,4 @@
 #ifdef CONFIG_PARAVIRT_TIME_ACCOUNTING
 	rq->prev_steal_time_rq = 0;
 #endif
-}
->>>>>>> 8c9aef03
+}