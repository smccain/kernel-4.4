#include <linux/kernel.h>
#include <linux/module.h>
#include <linux/random.h>

#include <linux/blk-mq.h>
#include "blk.h"
#include "blk-mq.h"
#include "blk-mq-tag.h"

void blk_mq_wait_for_tags(struct blk_mq_hw_ctx *hctx, bool reserved)
{
	int tag, zero = 0;

	tag = blk_mq_get_tag(hctx, &zero, __GFP_WAIT, reserved);
	blk_mq_put_tag(hctx, tag, &zero);
}

static bool bt_has_free_tags(struct blk_mq_bitmap_tags *bt)
{
	int i;

	for (i = 0; i < bt->map_nr; i++) {
		struct blk_align_bitmap *bm = &bt->map[i];
		int ret;

		ret = find_first_zero_bit(&bm->word, bm->depth);
		if (ret < bm->depth)
			return true;
	}

	return false;
}

bool blk_mq_has_free_tags(struct blk_mq_tags *tags)
{
	if (!tags)
		return true;

	return bt_has_free_tags(&tags->bitmap_tags);
}

<<<<<<< HEAD
static int __bt_get_word(struct blk_align_bitmap *bm, unsigned int last_tag)
=======
static inline void bt_index_inc(unsigned int *index)
{
	*index = (*index + 1) & (BT_WAIT_QUEUES - 1);
}

/*
 * If a previously inactive queue goes active, bump the active user count.
 */
bool __blk_mq_tag_busy(struct blk_mq_hw_ctx *hctx)
{
	if (!test_bit(BLK_MQ_S_TAG_ACTIVE, &hctx->state) &&
	    !test_and_set_bit(BLK_MQ_S_TAG_ACTIVE, &hctx->state))
		atomic_inc(&hctx->tags->active_queues);

	return true;
}

/*
 * If a previously busy queue goes inactive, potential waiters could now
 * be allowed to queue. Wake them up and check.
 */
void __blk_mq_tag_idle(struct blk_mq_hw_ctx *hctx)
{
	struct blk_mq_tags *tags = hctx->tags;
	struct blk_mq_bitmap_tags *bt;
	int i, wake_index;

	if (!test_and_clear_bit(BLK_MQ_S_TAG_ACTIVE, &hctx->state))
		return;

	atomic_dec(&tags->active_queues);

	/*
	 * Will only throttle depth on non-reserved tags
	 */
	bt = &tags->bitmap_tags;
	wake_index = bt->wake_index;
	for (i = 0; i < BT_WAIT_QUEUES; i++) {
		struct bt_wait_state *bs = &bt->bs[wake_index];

		if (waitqueue_active(&bs->wait))
			wake_up(&bs->wait);

		bt_index_inc(&wake_index);
	}
}

/*
 * For shared tag users, we track the number of currently active users
 * and attempt to provide a fair share of the tag depth for each of them.
 */
static inline bool hctx_may_queue(struct blk_mq_hw_ctx *hctx,
				  struct blk_mq_bitmap_tags *bt)
{
	unsigned int depth, users;

	if (!hctx || !(hctx->flags & BLK_MQ_F_TAG_SHARED))
		return true;
	if (!test_bit(BLK_MQ_S_TAG_ACTIVE, &hctx->state))
		return true;

	/*
	 * Don't try dividing an ant
	 */
	if (bt->depth == 1)
		return true;

	users = atomic_read(&hctx->tags->active_queues);
	if (!users)
		return true;

	/*
	 * Allow at least some tags
	 */
	depth = max((bt->depth + users - 1) / users, 4U);
	return atomic_read(&hctx->nr_active) < depth;
}

static int __bt_get_word(struct blk_mq_bitmap *bm, unsigned int last_tag)
>>>>>>> 0d2602ca
{
	int tag, org_last_tag, end;

	org_last_tag = last_tag;
	end = bm->depth;
	do {
restart:
		tag = find_next_zero_bit(&bm->word, end, last_tag);
		if (unlikely(tag >= end)) {
			/*
			 * We started with an offset, start from 0 to
			 * exhaust the map.
			 */
			if (org_last_tag && last_tag) {
				end = last_tag;
				last_tag = 0;
				goto restart;
			}
			return -1;
		}
		last_tag = tag + 1;
	} while (test_and_set_bit_lock(tag, &bm->word));

	return tag;
}

/*
 * Straight forward bitmap tag implementation, where each bit is a tag
 * (cleared == free, and set == busy). The small twist is using per-cpu
 * last_tag caches, which blk-mq stores in the blk_mq_ctx software queue
 * contexts. This enables us to drastically limit the space searched,
 * without dirtying an extra shared cacheline like we would if we stored
 * the cache value inside the shared blk_mq_bitmap_tags structure. On top
 * of that, each word of tags is in a separate cacheline. This means that
 * multiple users will tend to stick to different cachelines, at least
 * until the map is exhausted.
 */
static int __bt_get(struct blk_mq_hw_ctx *hctx, struct blk_mq_bitmap_tags *bt,
		    unsigned int *tag_cache)
{
	unsigned int last_tag, org_last_tag;
	int index, i, tag;

	if (!hctx_may_queue(hctx, bt))
		return -1;

	last_tag = org_last_tag = *tag_cache;
	index = TAG_TO_INDEX(bt, last_tag);

	for (i = 0; i < bt->map_nr; i++) {
		tag = __bt_get_word(&bt->map[index], TAG_TO_BIT(bt, last_tag));
		if (tag != -1) {
			tag += (index << bt->bits_per_word);
			goto done;
		}

		last_tag = 0;
		if (++index >= bt->map_nr)
			index = 0;
	}

	*tag_cache = 0;
	return -1;

	/*
	 * Only update the cache from the allocation path, if we ended
	 * up using the specific cached tag.
	 */
done:
	if (tag == org_last_tag) {
		last_tag = tag + 1;
		if (last_tag >= bt->depth - 1)
			last_tag = 0;

		*tag_cache = last_tag;
	}

	return tag;
}

static struct bt_wait_state *bt_wait_ptr(struct blk_mq_bitmap_tags *bt,
					 struct blk_mq_hw_ctx *hctx)
{
	struct bt_wait_state *bs;

	if (!hctx)
		return &bt->bs[0];

	bs = &bt->bs[hctx->wait_index];
	bt_index_inc(&hctx->wait_index);
	return bs;
}

static int bt_get(struct blk_mq_bitmap_tags *bt, struct blk_mq_hw_ctx *hctx,
		  unsigned int *last_tag, gfp_t gfp)
{
	struct bt_wait_state *bs;
	DEFINE_WAIT(wait);
	int tag;

	tag = __bt_get(hctx, bt, last_tag);
	if (tag != -1)
		return tag;

	if (!(gfp & __GFP_WAIT))
		return -1;

	bs = bt_wait_ptr(bt, hctx);
	do {
		bool was_empty;

		was_empty = list_empty(&wait.task_list);
		prepare_to_wait(&bs->wait, &wait, TASK_UNINTERRUPTIBLE);

		tag = __bt_get(hctx, bt, last_tag);
		if (tag != -1)
			break;

		if (was_empty)
			atomic_set(&bs->wait_cnt, bt->wake_cnt);

		io_schedule();
	} while (1);

	finish_wait(&bs->wait, &wait);
	return tag;
}

static unsigned int __blk_mq_get_tag(struct blk_mq_tags *tags,
				     struct blk_mq_hw_ctx *hctx,
				     unsigned int *last_tag, gfp_t gfp)
{
	int tag;

	tag = bt_get(&tags->bitmap_tags, hctx, last_tag, gfp);
	if (tag >= 0)
		return tag + tags->nr_reserved_tags;

	return BLK_MQ_TAG_FAIL;
}

static unsigned int __blk_mq_get_reserved_tag(struct blk_mq_tags *tags,
					      gfp_t gfp)
{
	int tag, zero = 0;

	if (unlikely(!tags->nr_reserved_tags)) {
		WARN_ON_ONCE(1);
		return BLK_MQ_TAG_FAIL;
	}

	tag = bt_get(&tags->breserved_tags, NULL, &zero, gfp);
	if (tag < 0)
		return BLK_MQ_TAG_FAIL;

	return tag;
}

unsigned int blk_mq_get_tag(struct blk_mq_hw_ctx *hctx, unsigned int *last_tag,
			    gfp_t gfp, bool reserved)
{
	if (!reserved)
		return __blk_mq_get_tag(hctx->tags, hctx, last_tag, gfp);

	return __blk_mq_get_reserved_tag(hctx->tags, gfp);
}

static struct bt_wait_state *bt_wake_ptr(struct blk_mq_bitmap_tags *bt)
{
	int i, wake_index;

	wake_index = bt->wake_index;
	for (i = 0; i < BT_WAIT_QUEUES; i++) {
		struct bt_wait_state *bs = &bt->bs[wake_index];

		if (waitqueue_active(&bs->wait)) {
			if (wake_index != bt->wake_index)
				bt->wake_index = wake_index;

			return bs;
		}

		bt_index_inc(&wake_index);
	}

	return NULL;
}

static void bt_clear_tag(struct blk_mq_bitmap_tags *bt, unsigned int tag)
{
	const int index = TAG_TO_INDEX(bt, tag);
	struct bt_wait_state *bs;

	/*
	 * The unlock memory barrier need to order access to req in free
	 * path and clearing tag bit
	 */
	clear_bit_unlock(TAG_TO_BIT(bt, tag), &bt->map[index].word);

	bs = bt_wake_ptr(bt);
	if (bs && atomic_dec_and_test(&bs->wait_cnt)) {
		atomic_set(&bs->wait_cnt, bt->wake_cnt);
		bt_index_inc(&bt->wake_index);
		wake_up(&bs->wait);
	}
}

static void __blk_mq_put_tag(struct blk_mq_tags *tags, unsigned int tag)
{
	BUG_ON(tag >= tags->nr_tags);

	bt_clear_tag(&tags->bitmap_tags, tag);
}

static void __blk_mq_put_reserved_tag(struct blk_mq_tags *tags,
				      unsigned int tag)
{
	BUG_ON(tag >= tags->nr_reserved_tags);

	bt_clear_tag(&tags->breserved_tags, tag);
}

void blk_mq_put_tag(struct blk_mq_hw_ctx *hctx, unsigned int tag,
		    unsigned int *last_tag)
{
	struct blk_mq_tags *tags = hctx->tags;

	if (tag >= tags->nr_reserved_tags) {
		const int real_tag = tag - tags->nr_reserved_tags;

		__blk_mq_put_tag(tags, real_tag);
		*last_tag = real_tag;
	} else
		__blk_mq_put_reserved_tag(tags, tag);
}

static void bt_for_each_free(struct blk_mq_bitmap_tags *bt,
			     unsigned long *free_map, unsigned int off)
{
	int i;

	for (i = 0; i < bt->map_nr; i++) {
		struct blk_align_bitmap *bm = &bt->map[i];
		int bit = 0;

		do {
			bit = find_next_zero_bit(&bm->word, bm->depth, bit);
			if (bit >= bm->depth)
				break;

			__set_bit(bit + off, free_map);
			bit++;
		} while (1);

		off += (1 << bt->bits_per_word);
	}
}

void blk_mq_tag_busy_iter(struct blk_mq_tags *tags,
			  void (*fn)(void *, unsigned long *), void *data)
{
	unsigned long *tag_map;
	size_t map_size;

	map_size = ALIGN(tags->nr_tags, BITS_PER_LONG) / BITS_PER_LONG;
	tag_map = kzalloc(map_size * sizeof(unsigned long), GFP_ATOMIC);
	if (!tag_map)
		return;

	bt_for_each_free(&tags->bitmap_tags, tag_map, tags->nr_reserved_tags);
	if (tags->nr_reserved_tags)
		bt_for_each_free(&tags->breserved_tags, tag_map, 0);

	fn(data, tag_map);
	kfree(tag_map);
}

static unsigned int bt_unused_tags(struct blk_mq_bitmap_tags *bt)
{
	unsigned int i, used;

	for (i = 0, used = 0; i < bt->map_nr; i++) {
		struct blk_align_bitmap *bm = &bt->map[i];

		used += bitmap_weight(&bm->word, bm->depth);
	}

	return bt->depth - used;
}

static int bt_alloc(struct blk_mq_bitmap_tags *bt, unsigned int depth,
			int node, bool reserved)
{
	int i;

	bt->bits_per_word = ilog2(BITS_PER_LONG);

	/*
	 * Depth can be zero for reserved tags, that's not a failure
	 * condition.
	 */
	if (depth) {
		unsigned int nr, i, map_depth, tags_per_word;

		tags_per_word = (1 << bt->bits_per_word);

		/*
		 * If the tag space is small, shrink the number of tags
		 * per word so we spread over a few cachelines, at least.
		 * If less than 4 tags, just forget about it, it's not
		 * going to work optimally anyway.
		 */
		if (depth >= 4) {
			while (tags_per_word * 4 > depth) {
				bt->bits_per_word--;
				tags_per_word = (1 << bt->bits_per_word);
			}
		}

		nr = ALIGN(depth, tags_per_word) / tags_per_word;
		bt->map = kzalloc_node(nr * sizeof(struct blk_align_bitmap),
						GFP_KERNEL, node);
		if (!bt->map)
			return -ENOMEM;

		bt->map_nr = nr;
		map_depth = depth;
		for (i = 0; i < nr; i++) {
			bt->map[i].depth = min(map_depth, tags_per_word);
			map_depth -= tags_per_word;
		}
	}

	bt->bs = kzalloc(BT_WAIT_QUEUES * sizeof(*bt->bs), GFP_KERNEL);
	if (!bt->bs) {
		kfree(bt->map);
		return -ENOMEM;
	}

	for (i = 0; i < BT_WAIT_QUEUES; i++)
		init_waitqueue_head(&bt->bs[i].wait);

	bt->wake_cnt = BT_WAIT_BATCH;
	if (bt->wake_cnt > depth / 4)
		bt->wake_cnt = max(1U, depth / 4);

	bt->depth = depth;
	return 0;
}

static void bt_free(struct blk_mq_bitmap_tags *bt)
{
	kfree(bt->map);
	kfree(bt->bs);
}

static struct blk_mq_tags *blk_mq_init_bitmap_tags(struct blk_mq_tags *tags,
						   int node)
{
	unsigned int depth = tags->nr_tags - tags->nr_reserved_tags;

	if (bt_alloc(&tags->bitmap_tags, depth, node, false))
		goto enomem;
	if (bt_alloc(&tags->breserved_tags, tags->nr_reserved_tags, node, true))
		goto enomem;

	return tags;
enomem:
	bt_free(&tags->bitmap_tags);
	kfree(tags);
	return NULL;
}

struct blk_mq_tags *blk_mq_init_tags(unsigned int total_tags,
				     unsigned int reserved_tags, int node)
{
	struct blk_mq_tags *tags;

	if (total_tags > BLK_MQ_TAG_MAX) {
		pr_err("blk-mq: tag depth too large\n");
		return NULL;
	}

	tags = kzalloc_node(sizeof(*tags), GFP_KERNEL, node);
	if (!tags)
		return NULL;

	tags->nr_tags = total_tags;
	tags->nr_reserved_tags = reserved_tags;

	return blk_mq_init_bitmap_tags(tags, node);
}

void blk_mq_free_tags(struct blk_mq_tags *tags)
{
	bt_free(&tags->bitmap_tags);
	bt_free(&tags->breserved_tags);
	kfree(tags);
}

void blk_mq_tag_init_last_tag(struct blk_mq_tags *tags, unsigned int *tag)
{
	unsigned int depth = tags->nr_tags - tags->nr_reserved_tags;

	*tag = prandom_u32() % depth;
}

ssize_t blk_mq_tag_sysfs_show(struct blk_mq_tags *tags, char *page)
{
	char *orig_page = page;
	unsigned int free, res;

	if (!tags)
		return 0;

	page += sprintf(page, "nr_tags=%u, reserved_tags=%u, "
			"bits_per_word=%u\n",
			tags->nr_tags, tags->nr_reserved_tags,
			tags->bitmap_tags.bits_per_word);

	free = bt_unused_tags(&tags->bitmap_tags);
	res = bt_unused_tags(&tags->breserved_tags);

	page += sprintf(page, "nr_free=%u, nr_reserved=%u\n", free, res);
	page += sprintf(page, "active_queues=%u\n", atomic_read(&tags->active_queues));

	return page - orig_page;
}<|MERGE_RESOLUTION|>--- conflicted
+++ resolved
@@ -39,9 +39,6 @@
 	return bt_has_free_tags(&tags->bitmap_tags);
 }
 
-<<<<<<< HEAD
-static int __bt_get_word(struct blk_align_bitmap *bm, unsigned int last_tag)
-=======
 static inline void bt_index_inc(unsigned int *index)
 {
 	*index = (*index + 1) & (BT_WAIT_QUEUES - 1);
@@ -120,8 +117,7 @@
 	return atomic_read(&hctx->nr_active) < depth;
 }
 
-static int __bt_get_word(struct blk_mq_bitmap *bm, unsigned int last_tag)
->>>>>>> 0d2602ca
+static int __bt_get_word(struct blk_align_bitmap *bm, unsigned int last_tag)
 {
 	int tag, org_last_tag, end;
 
